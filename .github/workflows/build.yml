--- conflicted
+++ resolved
@@ -22,11 +22,7 @@
       - name: Setup Go
         uses: actions/setup-go@v5
         with:
-<<<<<<< HEAD
-          go-version: "1.19"
-=======
           go-version: '1.21'
->>>>>>> 99372a5b
       - name: Install Protoc
         uses: arduino/setup-protoc@v3
         with:
