--- conflicted
+++ resolved
@@ -17,22 +17,16 @@
       - ".github/workflows/**"
 
 env:
-<<<<<<< HEAD
+  # Async Job
+  JOB_IMG_REGISTRY: quay.io
+  JOB_IMG_ORG: opendatahub
+  JOB_IMG_NAME: model-registry-job-async-upload
+  JOB_IMG_VERSION: cicd
+  # MR Server
   IMG_REGISTRY: quay.io
   IMG_ORG: opendatahub
-  IMG_NAME: model-registry-job-async-upload
-=======
-  # Async Job
-  JOB_IMG_REGISTRY: ghcr.io
-  JOB_IMG_ORG: kubeflow
-  JOB_IMG_NAME: model-registry/job/async-upload
-  JOB_IMG_VERSION: cicd
-  # MR Server
-  IMG_REGISTRY: ghcr.io
-  IMG_ORG: kubeflow
-  IMG_REPO: model-registry/server
+  IMG_REPO: model-registry
   IMG_VERSION: cicd
->>>>>>> 7a2cfeb3
   PUSH_IMAGE: false
 
 jobs:
