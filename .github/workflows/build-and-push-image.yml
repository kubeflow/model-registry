name: Container image build and tag
on:
  push:
    branches:
      - 'main'
    tags:
      - 'v*'
    paths-ignore:
      - 'LICENSE*'
      - '**.gitignore'
      - '**.md'
      - '**.txt'
      - '.github/ISSUE_TEMPLATE/**'
      - '.github/dependabot.yml'
      - 'docs/**'
env:
<<<<<<< HEAD
  IMG_ORG: opendatahub
  IMG_REPO: model-registry
  DOCKER_USER: ${{ secrets.QUAY_USERNAME }}
  DOCKER_PWD: ${{ secrets.QUAY_PASSWORD }}
=======
  IMG_REGISTRY: ghcr.io
  IMG_ORG: kubeflow
  IMG_REPO: model-registry/server
>>>>>>> b6dc7a37
  PUSH_IMAGE: true
  DOCKER_USER: ${{ github.actor }}
  DOCKER_PWD: ${{ secrets.GITHUB_TOKEN }}
jobs:
  build-image:
    runs-on: ubuntu-latest
    steps:
      # Assign context variable for various action contexts (tag, main, CI)
      - name: Assigning tag context
        if: github.head_ref == '' && startsWith(github.ref, 'refs/tags/v')
        run: echo "BUILD_CONTEXT=tag" >> $GITHUB_ENV
      - name: Assigning main context
        if: github.head_ref == '' && github.ref == 'refs/heads/main'
        run: echo "BUILD_CONTEXT=main" >> $GITHUB_ENV
      # checkout branch
      - uses: actions/checkout@v4
      # set image version
      - name: Set main-branch environment
        if: env.BUILD_CONTEXT == 'main'
        run: |
          commit_sha=${{ github.event.after }}
          tag=main-${commit_sha:0:7}
          echo "VERSION=${tag}" >> $GITHUB_ENV
      - name: Set tag environment
        if: env.BUILD_CONTEXT == 'tag'
        run: |
          echo "VERSION=${{ github.ref_name }}" >> $GITHUB_ENV
      - name: Build and Push Image
        shell: bash
        run: ./scripts/build_deploy.sh
      - name: Tag Latest
        if: env.BUILD_CONTEXT == 'main'
        shell: bash
        env:
<<<<<<< HEAD
          IMG: quay.io/${{ env.IMG_ORG }}/${{ env.IMG_REPO }}
=======
          IMG: "${{ env.IMG_REGISTRY }}/${{ env.IMG_ORG }}/${{ env.IMG_REPO }}"
>>>>>>> b6dc7a37
          BUILD_IMAGE: false # image is already built in "Build and Push Image" step
        run: |
          docker tag ${{ env.IMG }}:$VERSION ${{ env.IMG }}:latest
          # BUILD_IMAGE=false skip the build, just push the tag made above
          VERSION=latest ./scripts/build_deploy.sh
      - name: Tag Main
        if: env.BUILD_CONTEXT == 'main'
        shell: bash
        env:
<<<<<<< HEAD
          IMG: quay.io/${{ env.IMG_ORG }}/${{ env.IMG_REPO }}
=======
          IMG: "${{ env.IMG_REGISTRY }}/${{ env.IMG_ORG }}/${{ env.IMG_REPO }}"
>>>>>>> b6dc7a37
          BUILD_IMAGE: false # image is already built in "Build and Push Image" step
        run: |
          docker tag ${{ env.IMG }}:$VERSION ${{ env.IMG }}:main
          # BUILD_IMAGE=false skip the build, just push the tag made above
          VERSION=main ./scripts/build_deploy.sh<|MERGE_RESOLUTION|>--- conflicted
+++ resolved
@@ -14,16 +14,9 @@
       - '.github/dependabot.yml'
       - 'docs/**'
 env:
-<<<<<<< HEAD
-  IMG_ORG: opendatahub
-  IMG_REPO: model-registry
-  DOCKER_USER: ${{ secrets.QUAY_USERNAME }}
-  DOCKER_PWD: ${{ secrets.QUAY_PASSWORD }}
-=======
   IMG_REGISTRY: ghcr.io
   IMG_ORG: kubeflow
   IMG_REPO: model-registry/server
->>>>>>> b6dc7a37
   PUSH_IMAGE: true
   DOCKER_USER: ${{ github.actor }}
   DOCKER_PWD: ${{ secrets.GITHUB_TOKEN }}
@@ -58,11 +51,7 @@
         if: env.BUILD_CONTEXT == 'main'
         shell: bash
         env:
-<<<<<<< HEAD
-          IMG: quay.io/${{ env.IMG_ORG }}/${{ env.IMG_REPO }}
-=======
           IMG: "${{ env.IMG_REGISTRY }}/${{ env.IMG_ORG }}/${{ env.IMG_REPO }}"
->>>>>>> b6dc7a37
           BUILD_IMAGE: false # image is already built in "Build and Push Image" step
         run: |
           docker tag ${{ env.IMG }}:$VERSION ${{ env.IMG }}:latest
@@ -72,11 +61,7 @@
         if: env.BUILD_CONTEXT == 'main'
         shell: bash
         env:
-<<<<<<< HEAD
-          IMG: quay.io/${{ env.IMG_ORG }}/${{ env.IMG_REPO }}
-=======
           IMG: "${{ env.IMG_REGISTRY }}/${{ env.IMG_ORG }}/${{ env.IMG_REPO }}"
->>>>>>> b6dc7a37
           BUILD_IMAGE: false # image is already built in "Build and Push Image" step
         run: |
           docker tag ${{ env.IMG }}:$VERSION ${{ env.IMG }}:main
