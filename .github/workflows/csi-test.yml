name: Test CSI
on:
  push:
    branches:
      - "main"
    paths-ignore:
      - "LICENSE*"
      - "**.gitignore"
      - "**.md"
      - "**.txt"
      - ".github/ISSUE_TEMPLATE/**"
      - ".github/dependabot.yml"
      - "docs/**"
  pull_request:
    paths:
      - "cmd/csi/**"
      - "internal/csi/**"
      - "internal/server/openapi/api_model_registry_service*"
      - "pkg/openapi/**"
      # csi build depends on base go.mod https://github.com/kubeflow/model-registry/issues/311
      - "go.mod"

env:
<<<<<<< HEAD
  IMG_ORG: opendatahub
  MODEL_REGISTRY_IMG: model-registry
  MODEL_REGISTRY_CSI_IMG: model-registry-storage-initializer
=======
  IMG_REGISTRY: ghcr.io
  IMG_ORG: kubeflow
  MODEL_REGISTRY_IMG: model-registry/server
  MODEL_REGISTRY_CSI_IMG: model-registry/storage-initializer
>>>>>>> b6dc7a37
  PUSH_IMAGE: false
  BRANCH: ${{ github.base_ref }}
jobs:
  build-and-test-csi-image:
    runs-on: ubuntu-latest
    steps:
      - uses: actions/checkout@v4

      - name: Generate tag
        shell: bash
        id: tags
        run: |
          commit_sha=${{ github.event.after }}
          tag=main-${commit_sha:0:7}
          echo "tag=${tag}" >> $GITHUB_OUTPUT

      - name: Install network tools
        run: sudo apt-get update && sudo apt-get install -y netcat-openbsd

      - name: Build local model registry image
        shell: bash
        env:
          IMG_REPO: ${{ env.MODEL_REGISTRY_IMG }}
          VERSION: ${{ steps.tags.outputs.tag }}
          PUSH_IMAGE: false
        run: ./scripts/build_deploy.sh

      - name: Build local custom storage initializer
        shell: bash
        env:
          IMG_REPO: ${{ env.MODEL_REGISTRY_CSI_IMG }}
          IMG_VERSION: ${{ steps.tags.outputs.tag }}
        run: make image/build

      - name: Start KinD cluster
        uses: helm/kind-action@v1.12.0
        with:
          node_image: "kindest/node:v1.27.11"

      - name: Remove AppArmor profile for mysql in KinD on GHA # https://github.com/kubeflow/manifests/issues/2507
        run: |
          set -x
          sudo apt-get install apparmor-profiles
          sudo apparmor_parser -R /etc/apparmor.d/usr.sbin.mysqld

      - name: Install kustomize
        run: ./test/scripts/install_kustomize.sh

      - name: Run tests
        shell: bash
        env:
<<<<<<< HEAD
          MR_IMG: "quay.io/${{ env.IMG_ORG }}/${{ env.MODEL_REGISTRY_IMG }}:${{ steps.tags.outputs.tag }}"
          MR_CSI_IMG: "quay.io/${{ env.IMG_ORG }}/${{ env.MODEL_REGISTRY_CSI_IMG }}:${{ steps.tags.outputs.tag }}"
=======
          MR_IMG: "${{ env.IMG_REGISTRY }}/${{ env.IMG_ORG }}/${{ env.MODEL_REGISTRY_IMG }}:${{ steps.tags.outputs.tag }}"
          MR_CSI_IMG: "${{ env.IMG_REGISTRY }}/${{ env.IMG_ORG }}/${{ env.MODEL_REGISTRY_CSI_IMG }}:${{ steps.tags.outputs.tag }}"
>>>>>>> b6dc7a37
          CLUSTER: chart-testing
        run: ./test/csi/e2e_test.sh<|MERGE_RESOLUTION|>--- conflicted
+++ resolved
@@ -21,16 +21,10 @@
       - "go.mod"
 
 env:
-<<<<<<< HEAD
-  IMG_ORG: opendatahub
-  MODEL_REGISTRY_IMG: model-registry
-  MODEL_REGISTRY_CSI_IMG: model-registry-storage-initializer
-=======
   IMG_REGISTRY: ghcr.io
   IMG_ORG: kubeflow
   MODEL_REGISTRY_IMG: model-registry/server
   MODEL_REGISTRY_CSI_IMG: model-registry/storage-initializer
->>>>>>> b6dc7a37
   PUSH_IMAGE: false
   BRANCH: ${{ github.base_ref }}
 jobs:
@@ -82,12 +76,7 @@
       - name: Run tests
         shell: bash
         env:
-<<<<<<< HEAD
-          MR_IMG: "quay.io/${{ env.IMG_ORG }}/${{ env.MODEL_REGISTRY_IMG }}:${{ steps.tags.outputs.tag }}"
-          MR_CSI_IMG: "quay.io/${{ env.IMG_ORG }}/${{ env.MODEL_REGISTRY_CSI_IMG }}:${{ steps.tags.outputs.tag }}"
-=======
           MR_IMG: "${{ env.IMG_REGISTRY }}/${{ env.IMG_ORG }}/${{ env.MODEL_REGISTRY_IMG }}:${{ steps.tags.outputs.tag }}"
           MR_CSI_IMG: "${{ env.IMG_REGISTRY }}/${{ env.IMG_ORG }}/${{ env.MODEL_REGISTRY_CSI_IMG }}:${{ steps.tags.outputs.tag }}"
->>>>>>> b6dc7a37
           CLUSTER: chart-testing
         run: ./test/csi/e2e_test.sh