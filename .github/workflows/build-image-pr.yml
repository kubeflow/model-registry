--- conflicted
+++ resolved
@@ -43,7 +43,6 @@
         env:
           IMG: "${{ env.IMG_ORG }}/${{ env.IMG_REPO }}:${{ steps.tags.outputs.tag }}"
         run: |
-<<<<<<< HEAD
           echo "Deploying operator from model-registry-operator branch ${BRANCH}"
           kubectl apply -k "https://github.com/opendatahub-io/model-registry-operator.git/config/default?ref=${BRANCH}"
           kubectl set env -n model-registry-operator-system deployment/model-registry-operator-controller-manager REST_IMAGE="${IMG}"
@@ -51,19 +50,6 @@
         run: |
           kubectl apply -k "https://github.com/opendatahub-io/model-registry-operator.git/config/samples/postgres?ref=${BRANCH}"
           kubectl get mr
-=======
-          echo "Download kustomize 5.2.1"
-          mkdir $GITHUB_WORKSPACE/kustomize
-          curl -s "https://raw.githubusercontent.com/kubernetes-sigs/kustomize/master/hack/install_kustomize.sh" | bash -s "5.2.1" "$GITHUB_WORKSPACE/kustomize"
-          PATH=$GITHUB_WORKSPACE/kustomize:$PATH
-          echo "Display Kustomize version"
-          kustomize version 
-          echo "Deploying Model Registry using Manifests; branch ${BRANCH}"
-          kubectl create namespace kubeflow
-          cd manifests/kustomize/overlays/db
-          kustomize edit set image kubeflow/model-registry:latest $IMG
-          kustomize build | kubectl apply -f -
->>>>>>> 246d8e71
       - name: Wait for Test Registry Deployment
         run: |
           kubectl wait --for=condition=Available=true modelregistries/modelregistry-sample --timeout=5m