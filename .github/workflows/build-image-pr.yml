--- conflicted
+++ resolved
@@ -12,14 +12,9 @@
       - "docs/**"
       - "clients/python/**"
 env:
-<<<<<<< HEAD
-  IMG_ORG: opendatahub
-  IMG_REPO: model-registry
-=======
   IMG_REGISTRY: ghcr.io
   IMG_ORG: kubeflow
   IMG_REPO: model-registry/server
->>>>>>> b6dc7a37
   PUSH_IMAGE: false
   BRANCH: ${{ github.base_ref }}
 jobs:
@@ -50,22 +45,14 @@
           sudo apparmor_parser -R /etc/apparmor.d/usr.sbin.mysqld
       - name: Load Local Registry Test Image
         env:
-<<<<<<< HEAD
-          IMG: "quay.io/${{ env.IMG_ORG }}/${{ env.IMG_REPO }}:${{ steps.tags.outputs.tag }}"
-=======
           IMG: "${{ env.IMG_REGISTRY }}/${{ env.IMG_ORG }}/${{ env.IMG_REPO }}:${{ steps.tags.outputs.tag }}"
->>>>>>> b6dc7a37
         run: |
           kind load docker-image -n chart-testing ${IMG}
       - name: Deploy Operator With Test Image
         env:
-<<<<<<< HEAD
-          IMG: "quay.io/${{ env.IMG_ORG }}/${{ env.IMG_REPO }}:${{ steps.tags.outputs.tag }}"
-=======
           IMG: "${{ env.IMG_REGISTRY }}/${{ env.IMG_ORG }}/${{ env.IMG_REPO }}:${{ steps.tags.outputs.tag }}"
         run: ./scripts/deploy_on_kind.sh
       - name: Deployment logs
->>>>>>> b6dc7a37
         run: |
           echo "Deploying operator from model-registry-operator branch ${BRANCH}"
           kubectl apply -k "https://github.com/opendatahub-io/model-registry-operator.git/config/default?ref=${BRANCH}"
