name: Test container image build and deployment
on:
  pull_request:
    paths-ignore:
      - "LICENSE*"
      - "**.gitignore"
      - "**.md"
      - "**.txt"
      - ".github/ISSUE_TEMPLATE/**"
      - ".github/dependabot.yml"
      - "docs/**"
      - "clients/python/docs/**"
env:
  IMG_ORG: opendatahub
  IMG_REPO: model-registry
  PUSH_IMAGE: false
  BRANCH: ${{ github.base_ref }}
jobs:
  build-and-test-image:
    runs-on: ubuntu-latest
    steps:
      - uses: actions/checkout@v4
      - name: Generate Tag
        shell: bash
        id: tags
        run: |
          commit_sha=${{ github.event.after }}
          tag=main-${commit_sha:0:7}
          echo "tag=${tag}" >> $GITHUB_OUTPUT
      - name: Build Image
        shell: bash
        env:
          VERSION: ${{ steps.tags.outputs.tag }}
        run: ./scripts/build_deploy.sh
      - name: Start Kind Cluster
        uses: helm/kind-action@v1.10.0
        with:
          node_image: "kindest/node:v1.27.11"
      - name: Load Local Registry Test Image
        env:
          IMG: "quay.io/${{ env.IMG_ORG }}/${{ env.IMG_REPO }}:${{ steps.tags.outputs.tag }}"
        run: |
          kind load docker-image -n chart-testing ${IMG}
      - name: Deploy Operator With Test Image
        env:
          IMG: "quay.io/${{ env.IMG_ORG }}/${{ env.IMG_REPO }}:${{ steps.tags.outputs.tag }}"
        run: |
          echo "Deploying operator from model-registry-operator branch ${BRANCH}"
          kubectl apply -k "https://github.com/opendatahub-io/model-registry-operator.git/config/default?ref=${BRANCH}"
          kubectl set env -n model-registry-operator-system deployment/model-registry-operator-controller-manager REST_IMAGE="${IMG}"
      - name: Create Test Registry
        run: |
          kubectl apply -k "https://github.com/opendatahub-io/model-registry-operator.git/config/samples/postgres?ref=${BRANCH}"
          kubectl get mr
      - name: Wait for Test Registry Deployment
        run: |
          kubectl wait --for=condition=Available=true deployment/model-registry-db --timeout=5m
          kubectl wait --for=condition=Available=true modelregistries/modelregistry-sample --timeout=5m
      - name: Set up Python
        uses: actions/setup-python@v5
        with:
          python-version: "3.10"
      - name: Upgrade pip
        run: |
          pip install --constraint=.github/workflows/constraints.txt pip
          pip --version
      - name: Install Poetry
        run: |
          pipx install --pip-args=--constraint=${{ github.workspace }}/.github/workflows/constraints.txt poetry
          poetry --version
      - name: Build package
        working-directory: clients/python
        run: |
          poetry build --ansi
          pip install dist/*.whl
      - name: Connect with Python client
        run: |
<<<<<<< HEAD
          kubectl port-forward service/modelregistry-sample 9090:9090 &
=======
          kubectl port-forward -n kubeflow service/model-registry-service 8080:8080 &
>>>>>>> 99372a5b
          sleep 5
          python test/python/test_mr_conn.py http://localhost 8080<|MERGE_RESOLUTION|>--- conflicted
+++ resolved
@@ -75,10 +75,6 @@
           pip install dist/*.whl
       - name: Connect with Python client
         run: |
-<<<<<<< HEAD
-          kubectl port-forward service/modelregistry-sample 9090:9090 &
-=======
-          kubectl port-forward -n kubeflow service/model-registry-service 8080:8080 &
->>>>>>> 99372a5b
+          kubectl port-forward service/modelregistry-sample 8080:8080 &
           sleep 5
           python test/python/test_mr_conn.py http://localhost 8080