name: Python workflows
on:
  push:
    branches:
      - "main"
  workflow_dispatch:
  pull_request:
    paths-ignore:
      - "LICENSE*"
      - "**.gitignore"
      - "**.md"
      - "**.txt"
      - ".github/ISSUE_TEMPLATE/**"
      - ".github/dependabot.yml"
      - "docs/**"

jobs:
  lint:
    name: ${{ matrix.session }}
    runs-on: ubuntu-latest
    strategy:
      fail-fast: false
      matrix:
        python: ["3.12"]
        session: [lint, mypy]
    env:
      NOXSESSION: ${{ matrix.session }}
      FORCE_COLOR: "1"
    steps:
      - name: Check out the repository
        uses: actions/checkout@v4
      - name: Set up Python ${{ matrix.python }}
        uses: actions/setup-python@v5
        with:
          python-version: ${{ matrix.python }}
      - name: Upgrade pip
        run: |
          pip install --constraint=.github/workflows/constraints.txt pip
          pip --version
      - name: Upgrade pip in virtual environments
        shell: python
        run: |
          import os
          import pip

          with open(os.environ["GITHUB_ENV"], mode="a") as io:
              print(f"VIRTUALENV_PIP={pip.__version__}", file=io)
      - name: Install Poetry
        # use absolute path as recommended with: https://github.com/pypa/pipx/issues/1331
        run: |
          pipx install --pip-args=--constraint=${{ github.workspace }}/.github/workflows/constraints.txt poetry
          poetry --version
      - name: Install Nox
        run: |
          pipx install --pip-args=--constraint=${{ github.workspace }}/.github/workflows/constraints.txt nox
          pipx inject --pip-args=--constraint=${{ github.workspace }}/.github/workflows/constraints.txt nox nox-poetry
          nox --version
      - name: Nox lint
        working-directory: clients/python
        run: |
          if [[ ${{ matrix.session }} == "mypy" ]]; then
            nox --python=${{ matrix.python }} ||\
              echo "::error title='mypy failure'::Check the logs for more details"
          else
            nox --python=${{ matrix.python }}
          fi
<<<<<<< HEAD
      - name: Upload coverage report
        uses: codecov/codecov-action@v4.5.0
        if: always() && matrix.session == 'tests'
        with:
          files: coverage.xml
          fail_ci_if_error: true
          token: ${{ secrets.CODECOV_TOKEN }}
=======

  test:
    name: Test against Py ${{ matrix.python }}
    runs-on: ubuntu-latest
    strategy:
      fail-fast: false
      matrix:
        python: ["3.12", "3.11", "3.10", "3.9"]
    env:
      FORCE_COLOR: "1"
      IMG_ORG: kubeflow
      IMG_REPO: model-registry
    steps:
      - name: Check out the repository
        uses: actions/checkout@v4
      - name: Set up Python ${{ matrix.python }}
        uses: actions/setup-python@v5
        with:
          python-version: ${{ matrix.python }}
      - name: Upgrade pip
        run: |
          pip install --constraint=.github/workflows/constraints.txt pip
          pip --version
      - name: Upgrade pip in virtual environments
        shell: python
        run: |
          import os
          import pip

          with open(os.environ["GITHUB_ENV"], mode="a") as io:
              print(f"VIRTUALENV_PIP={pip.__version__}", file=io)
      - name: Install Poetry
        # use absolute path as recommended with: https://github.com/pypa/pipx/issues/1331
        run: |
          pipx install --pip-args=--constraint=${{ github.workspace }}/.github/workflows/constraints.txt poetry
          poetry --version
      - name: Install Nox
        run: |
          pipx install --pip-args=--constraint=${{ github.workspace }}/.github/workflows/constraints.txt nox
          pipx inject --pip-args=--constraint=${{ github.workspace }}/.github/workflows/constraints.txt nox nox-poetry
          nox --version
      - name: Nox test
        working-directory: clients/python
        run: |
          nox --python=${{ matrix.python }} --session=tests
      - name: Generate Tag
        shell: bash
        id: tags
        run: |
          commit_sha=${{ github.event.after }}
          tag=main-${commit_sha:0:7}
          echo "tag=${tag}" >> $GITHUB_OUTPUT
      - name: Build Image
        shell: bash
        env:
          IMG_VERSION: ${{ steps.tags.outputs.tag }}
        run: make image/build
      - name: Start Kind Cluster
        uses: helm/kind-action@v1.10.0
        with:
          node_image: "kindest/node:v1.27.11"
          cluster_name: chart-testing-py-${{ matrix.python }}
      - name: Load Local Registry Test Image
        env:
          IMG: "${{ env.IMG_ORG }}/${{ env.IMG_REPO }}:${{ steps.tags.outputs.tag }}"
        run: |
          kind load docker-image -n chart-testing-py-${{ matrix.python }} ${IMG}
      - name: Deploy Model Registry using manifests
        env:
          IMG: "${{ env.IMG_ORG }}/${{ env.IMG_REPO }}:${{ steps.tags.outputs.tag }}"
        run: ./scripts/deploy_on_kind.sh
      - name: Nox test end-to-end
        working-directory: clients/python
        run: |
          kubectl port-forward -n kubeflow service/model-registry-service 8080:8080 &
          sleep 2
          nox --python=${{ matrix.python }} --session=e2e -- --cov-report=xml

  docs-build:
    name: ${{ matrix.session }}
    runs-on: ubuntu-latest
    strategy:
      fail-fast: false
      matrix:
        python: ["3.12"]
        session: [docs-build]
    env:
      NOXSESSION: ${{ matrix.session }}
      FORCE_COLOR: "1"
    steps:
      - name: Check out the repository
        uses: actions/checkout@v4
      - name: Set up Python ${{ matrix.python }}
        uses: actions/setup-python@v5
        with:
          python-version: ${{ matrix.python }}
      - name: Upgrade pip
        run: |
          pip install --constraint=.github/workflows/constraints.txt pip
          pip --version
      - name: Upgrade pip in virtual environments
        shell: python
        run: |
          import os
          import pip

          with open(os.environ["GITHUB_ENV"], mode="a") as io:
              print(f"VIRTUALENV_PIP={pip.__version__}", file=io)
      - name: Install Poetry
        # use absolute path as recommended with: https://github.com/pypa/pipx/issues/1331
        run: |
          pipx install --pip-args=--constraint=${{ github.workspace }}/.github/workflows/constraints.txt poetry
          poetry --version
      - name: Install Nox
        run: |
          pipx install --pip-args=--constraint=${{ github.workspace }}/.github/workflows/constraints.txt nox
          pipx inject --pip-args=--constraint=${{ github.workspace }}/.github/workflows/constraints.txt nox nox-poetry
          nox --version
      - name: Run Nox
        working-directory: clients/python
        run: |
          nox --python=${{ matrix.python }}
          poetry build
>>>>>>> 4e672a17
      - name: Upload dist
        uses: actions/upload-artifact@v4
        with:
          name: py-dist
          path: clients/python/dist
      - name: Upload documentation
        uses: actions/upload-artifact@v4
        with:
          name: py-docs
          path: clients/python/docs/_build<|MERGE_RESOLUTION|>--- conflicted
+++ resolved
@@ -64,15 +64,6 @@
           else
             nox --python=${{ matrix.python }}
           fi
-<<<<<<< HEAD
-      - name: Upload coverage report
-        uses: codecov/codecov-action@v4.5.0
-        if: always() && matrix.session == 'tests'
-        with:
-          files: coverage.xml
-          fail_ci_if_error: true
-          token: ${{ secrets.CODECOV_TOKEN }}
-=======
 
   test:
     name: Test against Py ${{ matrix.python }}
@@ -85,6 +76,7 @@
       FORCE_COLOR: "1"
       IMG_ORG: kubeflow
       IMG_REPO: model-registry
+      MR_NAMESPACE: odh-model-registries # used for kind testing
     steps:
       - name: Check out the repository
         uses: actions/checkout@v4
@@ -147,9 +139,16 @@
       - name: Nox test end-to-end
         working-directory: clients/python
         run: |
-          kubectl port-forward -n kubeflow service/model-registry-service 8080:8080 &
+          kubectl port-forward -n ${{ env.MR_NAMESPACE }} service/model-registry-service 8080:8080 &
           sleep 2
           nox --python=${{ matrix.python }} --session=e2e -- --cov-report=xml
+      - name: Upload coverage report # we upload coverage stats for py once, regardless if previous step failed
+        uses: codecov/codecov-action@v4.5.0
+        if: always() && matrix.python == '3.12'
+        with:
+          files: coverage.xml
+          fail_ci_if_error: true
+          token: ${{ secrets.CODECOV_TOKEN }}
 
   docs-build:
     name: ${{ matrix.session }}
@@ -196,7 +195,6 @@
         run: |
           nox --python=${{ matrix.python }}
           poetry build
->>>>>>> 4e672a17
       - name: Upload dist
         uses: actions/upload-artifact@v4
         with:
