--- conflicted
+++ resolved
@@ -74,7 +74,6 @@
           else
             nox --python=${{ matrix.python }}
           fi
-<<<<<<< HEAD
       - name: Upload coverage report
         uses: codecov/codecov-action@v4.5.0
         if: always() && matrix.session == 'tests'
@@ -82,14 +81,12 @@
           files: coverage.xml
           fail_ci_if_error: true
           token: ${{ secrets.CODECOV_TOKEN }}
-=======
       - name: Upload dist
         if: matrix.session == 'tests' && matrix.python == '3.12'
         uses: actions/upload-artifact@v4
         with:
           name: py-dist
           path: clients/python/dist
->>>>>>> 12f6cb95
       - name: Upload documentation
         if: matrix.session == 'docs-build'
         uses: actions/upload-artifact@v4
