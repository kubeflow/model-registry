name: Python workflows
on:
  push:
    branches:
      - "main"
  workflow_dispatch:
  pull_request:
    paths-ignore:
      - "LICENSE*"
      - "**.gitignore"
      - "**.md"
      - "**.txt"
      - ".github/ISSUE_TEMPLATE/**"
      - ".github/dependabot.yml"
      - "docs/**"

jobs:
  lint:
    name: ${{ matrix.session }}
    runs-on: ubuntu-latest
    strategy:
      fail-fast: false
      matrix:
        python: ["3.12"]
        session: [lint, mypy]
    env:
      NOXSESSION: ${{ matrix.session }}
      FORCE_COLOR: "1"
    steps:
      - name: Check out the repository
        uses: actions/checkout@v4
      - name: Set up Python ${{ matrix.python }}
        uses: actions/setup-python@v5
        with:
          python-version: ${{ matrix.python }}
      - name: Upgrade pip
        run: |
          pip install --constraint=.github/workflows/constraints.txt pip
          pip --version
      - name: Upgrade pip in virtual environments
        shell: python
        run: |
          import os
          import pip

          with open(os.environ["GITHUB_ENV"], mode="a") as io:
              print(f"VIRTUALENV_PIP={pip.__version__}", file=io)
      - name: Install Poetry
        # use absolute path as recommended with: https://github.com/pypa/pipx/issues/1331
        run: |
          pipx install --pip-args=--constraint=${{ github.workspace }}/.github/workflows/constraints.txt poetry
          poetry --version
      - name: Install Nox
        run: |
          pipx install --pip-args=--constraint=${{ github.workspace }}/.github/workflows/constraints.txt nox
          pipx inject --pip-args=--constraint=${{ github.workspace }}/.github/workflows/constraints.txt nox nox-poetry
          nox --version
      - name: Nox lint
        working-directory: clients/python
        run: |
          if [[ ${{ matrix.session }} == "mypy" ]]; then
            nox --python=${{ matrix.python }} ||\
              echo "::error title='mypy failure'::Check the logs for more details"
          else
            nox --python=${{ matrix.python }}
          fi

  check-autogen:
    name: Check autogenerated code is in sync
    runs-on: ubuntu-latest
    strategy:
      fail-fast: false
      matrix:
        python: ["3.12"]
        nodejs: ["20"]
    steps:
      - name: Check out the repository
        uses: actions/checkout@v4
        with:
          fetch-depth: 0
      - name: Set up Python
        uses: actions/setup-python@v5
        with:
          python-version: ${{ matrix.python }}
      - name: Set up Node.js
        uses: actions/setup-node@v4
        with:
          node-version: ${{ matrix.nodejs }}
      - name: Upgrade pip
        run: |
          pip install --constraint=.github/workflows/constraints.txt pip
          pip --version
      - name: Install Poetry
        run: |
          pipx install --pip-args=--constraint=${{ github.workspace }}/.github/workflows/constraints.txt poetry
          poetry --version
      - name: Install openapi-generator-cli
        run: |
          make bin/openapi-generator-cli
      - name: Generate Python client
        working-directory: clients/python
        run: |
          make clean install tidy
      - name: Check if there are uncommitted file changes
        run: |
          clean=$(git status --porcelain)
          if [[ -z "$clean" ]]; then
              echo "Empty git status --porcelain: $clean"
          else
              echo "Uncommitted file changes detected: $clean"
              git diff
              exit 1
          fi

  test:
    name: Test against Py ${{ matrix.python }} and K8s ${{ matrix.kubernetes-version }}
    runs-on: ubuntu-latest
    strategy:
      fail-fast: false
      matrix:
        python: ["3.12"] # see below for versions 3.9-3.11
        kubernetes-version: ["v1.27.11", "v1.28.7", "v1.29.2", "v1.30.6", "v1.31.0"]
        exclude: # on main merges (not PRs), use also different K8s versions for E2E testing
          - kubernetes-version: ${{ github.event_name != 'push' && 'v1.28.7' }}
          - kubernetes-version: ${{ github.event_name != 'push' && 'v1.29.2' }}
          - kubernetes-version: ${{ github.event_name != 'push' && 'v1.30.6' }}
          - kubernetes-version: ${{ github.event_name != 'push' && 'v1.31.0' }}
        include: # test Py versions only with a reference K8s version, designated currently to kubernetes-version: v1.27.11
          - python: "3.11"
            kubernetes-version: "v1.27.11"
          - python: "3.10"
            kubernetes-version: "v1.27.11"
          - python: "3.9"
            kubernetes-version: "v1.27.11"
    env:
      FORCE_COLOR: "1"
      IMG_ORG: opendatahub
      IMG_REPO: model-registry
      MR_NAMESPACE: kubeflow # used for kind testing, align to /manifest
    steps:
      - name: Check out the repository
        uses: actions/checkout@v4
      - name: Set up Python ${{ matrix.python }}
        uses: actions/setup-python@v5
        with:
          python-version: ${{ matrix.python }}
      - name: Upgrade pip
        run: |
          pip install --constraint=.github/workflows/constraints.txt pip
          pip --version
      - name: Upgrade pip in virtual environments
        shell: python
        run: |
          import os
          import pip

          with open(os.environ["GITHUB_ENV"], mode="a") as io:
              print(f"VIRTUALENV_PIP={pip.__version__}", file=io)
      - name: Install Poetry
        # use absolute path as recommended with: https://github.com/pypa/pipx/issues/1331
        run: |
          pipx install --pip-args=--constraint=${{ github.workspace }}/.github/workflows/constraints.txt poetry
          poetry --version
      - name: Install Nox
        run: |
          pipx install --pip-args=--constraint=${{ github.workspace }}/.github/workflows/constraints.txt nox
          pipx inject --pip-args=--constraint=${{ github.workspace }}/.github/workflows/constraints.txt nox nox-poetry
          nox --version
      - name: Install Storage Clients
        # Oras should be available in the GH Action CI by default
        # See: https://oras.land/docs/installation/#runner-machine-of-azure-devops-and-github-actions
        run: |
          sudo apt-get -y install skopeo
      - name: Nox test
        working-directory: clients/python
        run: |
          nox --python=${{ matrix.python }} --session=tests
      - name: Generate Tag
        shell: bash
        id: tags
        run: |
          commit_sha=${{ github.event.after }}
          tag=main-${commit_sha:0:7}
          echo "tag=${tag}" >> $GITHUB_OUTPUT
      - name: Build Image
        shell: bash
        env:
          IMG_VERSION: ${{ steps.tags.outputs.tag }}
        run: make image/build
      - name: Start Kind Cluster
        uses: helm/kind-action@v1.12.0
        with:
          node_image: kindest/node:${{ matrix.kubernetes-version }}
          cluster_name: chart-testing-py-${{ matrix.python }}
          kubectl_version: ${{ matrix.kubernetes-version }}
      - name: Remove AppArmor profile for mysql in KinD on GHA # https://github.com/kubeflow/manifests/issues/2507
        run: |
          set -x
          sudo apt-get install apparmor-profiles
          sudo apparmor_parser -R /etc/apparmor.d/usr.sbin.mysqld
      - name: Load Local Registry Test Image
        env:
          IMG: "quay.io/${{ env.IMG_ORG }}/${{ env.IMG_REPO }}:${{ steps.tags.outputs.tag }}"
        run: |
          kind load docker-image -n chart-testing-py-${{ matrix.python }} ${IMG}
      - name: Deploy Model Registry using manifests
        env:
          IMG: "quay.io/${{ env.IMG_ORG }}/${{ env.IMG_REPO }}:${{ steps.tags.outputs.tag }}"
        run: ./scripts/deploy_on_kind.sh
      - name: Deploy Minio using manifests
        run: |
          ./scripts/deploy_minio_on_kind.sh
          cat ./scripts/manifests/minio/.env >> $GITHUB_ENV
      - name: Deploy OCI Registry using manifests
        run: ./scripts/deploy_local_kind_registry.sh
      - name: Nox test end-to-end
        working-directory: clients/python
        run: |
<<<<<<< HEAD
          kubectl port-forward -n ${{ env.MR_NAMESPACE }} service/model-registry-service 8080:8080 &
=======
          kubectl port-forward -n kubeflow service/model-registry-service 8080:8080 &
          kubectl port-forward -n minio svc/minio 9000:9000 &
>>>>>>> 34f2eb71
          sleep 2
          nox --python=${{ matrix.python }} --session=e2e -- --cov-report=xml
      - name: Upload coverage report # we upload coverage stats for py once, regardless if previous step failed
        uses: codecov/codecov-action@v4.5.0
        if: always() && matrix.python == '3.12'
        with:
          files: coverage.xml
          fail_ci_if_error: true
          token: ${{ secrets.CODECOV_TOKEN }}

  docs-build:
    name: ${{ matrix.session }}
    runs-on: ubuntu-latest
    strategy:
      fail-fast: false
      matrix:
        python: ["3.12"]
        session: [docs-build]
    env:
      NOXSESSION: ${{ matrix.session }}
      FORCE_COLOR: "1"
    steps:
      - name: Check out the repository
        uses: actions/checkout@v4
      - name: Set up Python ${{ matrix.python }}
        uses: actions/setup-python@v5
        with:
          python-version: ${{ matrix.python }}
      - name: Upgrade pip
        run: |
          pip install --constraint=.github/workflows/constraints.txt pip
          pip --version
      - name: Upgrade pip in virtual environments
        shell: python
        run: |
          import os
          import pip

          with open(os.environ["GITHUB_ENV"], mode="a") as io:
              print(f"VIRTUALENV_PIP={pip.__version__}", file=io)
      - name: Install Poetry
        # use absolute path as recommended with: https://github.com/pypa/pipx/issues/1331
        run: |
          pipx install --pip-args=--constraint=${{ github.workspace }}/.github/workflows/constraints.txt poetry
          poetry --version
      - name: Install Nox
        run: |
          pipx install --pip-args=--constraint=${{ github.workspace }}/.github/workflows/constraints.txt nox
          pipx inject --pip-args=--constraint=${{ github.workspace }}/.github/workflows/constraints.txt nox nox-poetry
          nox --version
      - name: Run Nox
        working-directory: clients/python
        run: |
          nox --python=${{ matrix.python }}
          poetry build
      - name: Upload dist
        uses: actions/upload-artifact@v4
        with:
          name: py-dist
          path: clients/python/dist
      - name: Upload documentation
        uses: actions/upload-artifact@v4
        with:
          name: py-docs
          path: clients/python/docs/_build<|MERGE_RESOLUTION|>--- conflicted
+++ resolved
@@ -216,12 +216,8 @@
       - name: Nox test end-to-end
         working-directory: clients/python
         run: |
-<<<<<<< HEAD
           kubectl port-forward -n ${{ env.MR_NAMESPACE }} service/model-registry-service 8080:8080 &
-=======
-          kubectl port-forward -n kubeflow service/model-registry-service 8080:8080 &
           kubectl port-forward -n minio svc/minio 9000:9000 &
->>>>>>> 34f2eb71
           sleep 2
           nox --python=${{ matrix.python }} --session=e2e -- --cov-report=xml
       - name: Upload coverage report # we upload coverage stats for py once, regardless if previous step failed
