--- conflicted
+++ resolved
@@ -5,11 +5,7 @@
 spec:
   container:
     name: storage-initializer
-<<<<<<< HEAD
-    image: quay.io/opendatahub/model-registry-storage-initializer:latest
-=======
     image: ghcr.io/kubeflow/model-registry/storage-initializer:latest
->>>>>>> b6dc7a37
     env:
     - name: MODEL_REGISTRY_BASE_URL
       value: "model-registry-service.kubeflow.svc.cluster.local:8080"
