apiVersion: apps/v1
kind: Deployment
metadata:
  name: model-registry-deployment
  labels:
    component: model-registry-server
spec:
  replicas: 1
  selector:
    matchLabels:
      component: model-registry-server
  template:
    metadata:
      labels:
        sidecar.istio.io/inject: "true"
        component: model-registry-server
    spec:
      securityContext:
        seccompProfile:
          type: RuntimeDefault
        runAsNonRoot: true
      containers:
        - name: rest-container
          args:
            - --hostname=0.0.0.0
            - --port=8080
            - --datastore-type=embedmd
            - --embedmd-database-dsn=$(DBCONFIG_USER):$(DBCONFIG_PASSWORD)@tcp($(MYSQL_HOST):$(MYSQL_PORT))/$(MYSQL_DATABASE)?charset=utf8mb4
          command:
            - /model-registry
            - proxy
<<<<<<< HEAD
          image: quay.io/opendatahub/model-registry:latest
          # empty placeholder environment for patching
          env: []
          ports:
            - name: http-api
              containerPort: 8080
          livenessProbe:
            initialDelaySeconds: 30
            periodSeconds: 5
            tcpSocket:
              port: http-api
            timeoutSeconds: 2
          readinessProbe:
            initialDelaySeconds: 10
            periodSeconds: 60
            httpGet:
              path: /readyz/isDirty
              port: http-api
            timeoutSeconds: 2
          securityContext:
            allowPrivilegeEscalation: false
            capabilities:
              drop:
                - ALL
        - name: grpc-container
          # ! Sync to the same MLMD version:
          # * backend/metadata_writer/requirements.in and requirements.txt
          # * @kubeflow/frontend/src/mlmd/generated
          # * .cloudbuild.yaml and .release.cloudbuild.yaml
          # * manifests/kustomize/base/metadata/base/model-registry-deployment.yaml
          # * test/tag_for_hosted.sh
          image: gcr.io/tfx-oss-public/ml_metadata_store_server:1.14.0
=======
          image: ghcr.io/kubeflow/model-registry/server:latest
>>>>>>> fd122ba2
          env:
          - name: DBCONFIG_USER
            valueFrom:
              secretKeyRef:
                name: mysql-secret
                key: username
          - name: DBCONFIG_PASSWORD
            valueFrom:
              secretKeyRef:
                name: mysql-secret
                key: password
          - name: MYSQL_DATABASE
            valueFrom:
              configMapKeyRef:
                name: pipeline-install-config
                key: embedmdDb
          - name: MYSQL_HOST
            valueFrom:
              configMapKeyRef:
                name: pipeline-install-config
                key: dbHost
          - name: MYSQL_PORT
            valueFrom:
              configMapKeyRef:
                name: pipeline-install-config
                key: dbPort
          ports:
            - name: http-api
              containerPort: 8080
          livenessProbe:
            initialDelaySeconds: 30
            periodSeconds: 5
            tcpSocket:
              port: http-api
            timeoutSeconds: 2
          readinessProbe:
            initialDelaySeconds: 10
            periodSeconds: 60
            httpGet:
              path: /readyz/isDirty
              port: http-api
            timeoutSeconds: 2
          securityContext:
            allowPrivilegeEscalation: false
            capabilities:
              drop:
                - ALL
      serviceAccountName: model-registry-server<|MERGE_RESOLUTION|>--- conflicted
+++ resolved
@@ -29,42 +29,7 @@
           command:
             - /model-registry
             - proxy
-<<<<<<< HEAD
           image: quay.io/opendatahub/model-registry:latest
-          # empty placeholder environment for patching
-          env: []
-          ports:
-            - name: http-api
-              containerPort: 8080
-          livenessProbe:
-            initialDelaySeconds: 30
-            periodSeconds: 5
-            tcpSocket:
-              port: http-api
-            timeoutSeconds: 2
-          readinessProbe:
-            initialDelaySeconds: 10
-            periodSeconds: 60
-            httpGet:
-              path: /readyz/isDirty
-              port: http-api
-            timeoutSeconds: 2
-          securityContext:
-            allowPrivilegeEscalation: false
-            capabilities:
-              drop:
-                - ALL
-        - name: grpc-container
-          # ! Sync to the same MLMD version:
-          # * backend/metadata_writer/requirements.in and requirements.txt
-          # * @kubeflow/frontend/src/mlmd/generated
-          # * .cloudbuild.yaml and .release.cloudbuild.yaml
-          # * manifests/kustomize/base/metadata/base/model-registry-deployment.yaml
-          # * test/tag_for_hosted.sh
-          image: gcr.io/tfx-oss-public/ml_metadata_store_server:1.14.0
-=======
-          image: ghcr.io/kubeflow/model-registry/server:latest
->>>>>>> fd122ba2
           env:
           - name: DBCONFIG_USER
             valueFrom:
