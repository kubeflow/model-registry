# Local development demo/example compose file
# Composes:
# - a MySQL database,
# - a model-registry server connected to the MySQL database.
version: '3'
services:
  model-registry:
<<<<<<< HEAD
    image: quay.io/opendatahub/model-registry:latest
=======
    image: ghcr.io/kubeflow/model-registry/server:latest
    pull_policy: always
>>>>>>> 2c02b39e
    command: ["proxy", "--hostname", "0.0.0.0", "--datastore-type", "embedmd", "--embedmd-database-dsn", "root:demo@tcp(mysql:3306)/model_registry?charset=utf8mb4"]
    container_name: model-registry
    ports:
      - "8080:8080"
    depends_on:
      mysql:
        condition: service_healthy
        required: true
  mysql:
    image: mysql:8.3
    container_name: mysql
    command:
      - --datadir=/var/lib/mysql/datadir
      - --default-authentication-plugin=mysql_native_password
    environment:
      - MYSQL_ROOT_PASSWORD=demo
      - MYSQL_DATABASE=model_registry
    ports:
      - "3306:3306"
    volumes:
      - mysql_data:/var/lib/mysql
    healthcheck:
      test: ["CMD-SHELL", "mysql -D $$MYSQL_DATABASE -uroot -p$$MYSQL_ROOT_PASSWORD -e 'SELECT 1'"]
      interval: 10s
      timeout: 5s
      retries: 5
      start_period: 20s
volumes:
  mysql_data:<|MERGE_RESOLUTION|>--- conflicted
+++ resolved
@@ -5,12 +5,8 @@
 version: '3'
 services:
   model-registry:
-<<<<<<< HEAD
     image: quay.io/opendatahub/model-registry:latest
-=======
-    image: ghcr.io/kubeflow/model-registry/server:latest
     pull_policy: always
->>>>>>> 2c02b39e
     command: ["proxy", "--hostname", "0.0.0.0", "--datastore-type", "embedmd", "--embedmd-database-dsn", "root:demo@tcp(mysql:3306)/model_registry?charset=utf8mb4"]
     container_name: model-registry
     ports:
