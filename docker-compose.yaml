version: '3'
services:
  mlmd-server:
    image: gcr.io/tfx-oss-public/ml_metadata_store_server:1.14.0
    container_name: mlmd-server
    ports:
      - "9090:8080"
    environment:
      - METADATA_STORE_SERVER_CONFIG_FILE=/tmp/shared/conn_config.pb
    volumes:
      - ./test/config/ml-metadata:/tmp/shared
  model-registry:
<<<<<<< HEAD
    image: quay.io/opendatahub/model-registry:latest
    command: ["proxy", "--hostname", "0.0.0.0", "--mlmd-hostname", "mlmd-server", "--mlmd-port", "8080"]
=======
    image: docker.io/kubeflow/model-registry:latest
    command: ["proxy", "--hostname", "0.0.0.0", "--mlmd-hostname", "mlmd-server", "--mlmd-port", "8080", "--datastore-type", "mlmd"]
>>>>>>> b1f82dee
    container_name: model-registry
    ports:
      - "8080:8080"
    depends_on:
      - mlmd-server<|MERGE_RESOLUTION|>--- conflicted
+++ resolved
@@ -10,13 +10,8 @@
     volumes:
       - ./test/config/ml-metadata:/tmp/shared
   model-registry:
-<<<<<<< HEAD
     image: quay.io/opendatahub/model-registry:latest
-    command: ["proxy", "--hostname", "0.0.0.0", "--mlmd-hostname", "mlmd-server", "--mlmd-port", "8080"]
-=======
-    image: docker.io/kubeflow/model-registry:latest
     command: ["proxy", "--hostname", "0.0.0.0", "--mlmd-hostname", "mlmd-server", "--mlmd-port", "8080", "--datastore-type", "mlmd"]
->>>>>>> b1f82dee
     container_name: model-registry
     ports:
       - "8080:8080"
