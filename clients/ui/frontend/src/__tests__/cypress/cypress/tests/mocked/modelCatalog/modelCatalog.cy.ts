import { modelCatalog } from '~/__tests__/cypress/cypress/pages/modelCatalog';
import {
  mockCatalogAccuracyMetricsArtifact,
  mockCatalogModel,
  mockCatalogModelArtifact,
  mockCatalogModelList,
  mockCatalogPerformanceMetricsArtifact,
  mockCatalogSource,
  mockCatalogSourceList,
} from '~/__mocks__';
import type { CatalogSource } from '~/app/modelCatalogTypes';
import { MODEL_CATALOG_API_VERSION } from '~/__tests__/cypress/cypress/support/commands/api';
import { mockCatalogFilterOptionsList } from '~/__mocks__/mockCatalogFilterOptionsList';

type HandlersProps = {
  sources?: CatalogSource[];
  modelsPerCategory?: number;
};
const initIntercepts = ({
  sources = [mockCatalogSource({}), mockCatalogSource({ id: 'source-2', name: 'source 2' })],
  modelsPerCategory = 4,
}: HandlersProps) => {
  cy.interceptApi(
    `GET /api/:apiVersion/model_catalog/sources`,
    {
      path: { apiVersion: MODEL_CATALOG_API_VERSION },
    },
    mockCatalogSourceList({
      items: sources,
    }),
  );

  sources.forEach((source) => {
    source.labels.forEach((label) => {
      cy.interceptApi(
        `GET /api/:apiVersion/model_catalog/models`,
        {
          path: { apiVersion: MODEL_CATALOG_API_VERSION },
          query: {
            sourceLabel: label,
          },
        },
        mockCatalogModelList({
          items: Array.from({ length: modelsPerCategory }, (_, i) =>
            mockCatalogModel({
              name: `${label.toLowerCase()}-model-${i + 1}`,
              // eslint-disable-next-line camelcase
              source_id: source.id,
            }),
          ),
        }),
      );
    });
  });

  cy.interceptApi(
    `GET /api/:apiVersion/model_catalog/models/filter_options`,
    {
      path: { apiVersion: MODEL_CATALOG_API_VERSION },
      query: { namespace: 'kubeflow' },
    },
    mockCatalogFilterOptionsList(),
  );

  cy.interceptApi(
<<<<<<< HEAD
    `GET /api/:apiVersion/model_catalog/models/filter_options`,
    {
      path: { apiVersion: MODEL_CATALOG_API_VERSION },
      query: { namespace: 'kubeflow' },
    },
    mockCatalogFilterOptionsList(),
=======
    `GET /api/:apiVersion/model_catalog/sources/:sourceId/artifacts/:modelName`,
    {
      path: {
        apiVersion: MODEL_CATALOG_API_VERSION,
        sourceId: 'sample-source',
        modelName: 'repo1/model1',
      },
    },
    {
      items: [
        mockCatalogPerformanceMetricsArtifact({}),
        mockCatalogAccuracyMetricsArtifact({}),
        mockCatalogModelArtifact({}),
      ],
    },
>>>>>>> 89545f31
  );
};

describe('Model Catalog Page', () => {
  it('model catalog tab should be enabled', () => {
    initIntercepts({});
    modelCatalog.visit();
    modelCatalog.tabEnabled();
  });

  it('should show empty state when configmap has empty sources', () => {
    initIntercepts({ sources: [] });
    modelCatalog.visit();
    modelCatalog.visit();
    modelCatalog.findModelCatalogEmptyState().should('exist');
  });

  it('should display model catalog content when data is loaded', () => {
    initIntercepts({});
    modelCatalog.visit();
    modelCatalog.findLoadingState().should('not.exist');
    modelCatalog.findPageTitle().should('be.visible');
    modelCatalog.findPageDescription().should('be.visible');
    modelCatalog.findModelCatalogCards().should('have.length.at.least', 1);
  });

  it('should display model catalog filters', () => {
    initIntercepts({});
    modelCatalog.visit();
    modelCatalog.findFilter('Provider').should('be.visible');
    modelCatalog.findFilter('License').should('be.visible');
    modelCatalog.findFilter('Task').should('be.visible');
    modelCatalog.findFilter('Language').should('be.visible');
  });

  it('filters show more and show less button should work', () => {
    initIntercepts({});
    modelCatalog.visit();
    modelCatalog.findFilterShowMoreButton('Task').click();
    modelCatalog.findFilterCheckbox('Task', 'text-generation').should('be.visible');
    modelCatalog.findFilterCheckbox('Task', 'text-to-text').should('be.visible');
    modelCatalog.findFilterCheckbox('Task', 'image-to-text').should('be.visible');
    modelCatalog.findFilterCheckbox('Task', 'image-text-to-text').should('be.visible');
    modelCatalog.findFilterCheckbox('Task', 'audio-to-text').should('be.visible');
    modelCatalog.findFilterCheckbox('Task', 'video-to-text').should('be.visible');
    modelCatalog.findFilterShowLessButton('Task').click();
    modelCatalog.findFilterCheckbox('Task', 'audio-to-text').should('not.exist');
  });

  it('filters should be searchable', () => {
    initIntercepts({});
    modelCatalog.visit();
    modelCatalog.findFilterSearch('Task').type('audio-to-text');
    modelCatalog.findFilterCheckbox('Task', 'audio-to-text').should('be.visible');
    modelCatalog.findFilterCheckbox('Task', 'video-to-text').should('not.be.exist');
    modelCatalog.findFilterSearch('Task').type('test');
    modelCatalog.findFilterEmpty('Task').should('be.visible');
  });

  it('checkbox should work', () => {
    cy.interceptApi(
      `GET /api/:apiVersion/model_catalog/models`,
      {
        path: { apiVersion: MODEL_CATALOG_API_VERSION },
        query: { sourceLabel: '' },
      },
      mockCatalogModelList({
        items: [mockCatalogModel({})],
      }),
    ).as('getCatalogModelsBySource');

    initIntercepts({});
    modelCatalog.visit();
    modelCatalog.findFilterCheckbox('Task', 'text-generation').click();
    modelCatalog.findFilterCheckbox('Task', 'text-to-text').click();
    modelCatalog.findFilterCheckbox('Provider', 'Google').click();
    cy.wait([
      '@getCatalogModelsBySource',
      '@getCatalogModelsBySource',
      '@getCatalogModelsBySource',
      '@getCatalogModelsBySource',
    ]).then((interceptions) => {
      const lastInterception = interceptions[interceptions.length - 1];
      expect(lastInterception.request.url).to.include(
        'tasks%2BIN%2B%28%27text-generation%27%2C%27text-to-text%27%29%2BAND%2Bprovider%2B%3D%2B%27Google%27',
      );
    });
  });
});<|MERGE_RESOLUTION|>--- conflicted
+++ resolved
@@ -63,14 +63,6 @@
   );
 
   cy.interceptApi(
-<<<<<<< HEAD
-    `GET /api/:apiVersion/model_catalog/models/filter_options`,
-    {
-      path: { apiVersion: MODEL_CATALOG_API_VERSION },
-      query: { namespace: 'kubeflow' },
-    },
-    mockCatalogFilterOptionsList(),
-=======
     `GET /api/:apiVersion/model_catalog/sources/:sourceId/artifacts/:modelName`,
     {
       path: {
@@ -86,7 +78,6 @@
         mockCatalogModelArtifact({}),
       ],
     },
->>>>>>> 89545f31
   );
 };
 
