import { appChrome } from './appChrome';

class ModelCatalogFilter {
  constructor(private title: string) {
    this.title = title;
  }

  find() {
    return cy.findByTestId(`${this.title}-filter`);
  }

  findCheckbox(value: string) {
    return this.find().findByTestId(`${this.title}-${value}-checkbox`);
  }

  findShowMoreButton() {
    return this.find().findByTestId(`${this.title}-filter-show-more`);
  }

  findShowLessButton() {
    return this.find().findByTestId(`${this.title}-filter-show-less`);
  }

  findSearch() {
    return this.find().findByTestId(`${this.title}-filter-search`);
  }
<<<<<<< HEAD
=======

  findEmpty() {
    return this.find().findByTestId(`${this.title}-filter-empty`);
  }
>>>>>>> fe16db3c
}

class ModelCatalog {
  visit() {
    cy.visit('/model-catalog');
    this.wait();
  }

  navigate() {
    appChrome.findNavItem('Model Catalog').click();
    this.wait();
  }

  private wait() {
    cy.findByTestId('app-page-title').should('exist');
    cy.findByTestId('app-page-title').contains('Model Catalog');
    cy.testA11y();
  }

  findFilter(title: string) {
    return new ModelCatalogFilter(title).find();
  }

  findFilterSearch(title: string) {
    return new ModelCatalogFilter(title).findSearch();
  }

<<<<<<< HEAD
=======
  findFilterEmpty(title: string) {
    return new ModelCatalogFilter(title).findEmpty();
  }

>>>>>>> fe16db3c
  findFilterShowMoreButton(title: string) {
    return new ModelCatalogFilter(title).findShowMoreButton();
  }

  findFilterShowLessButton(title: string) {
    return new ModelCatalogFilter(title).findShowLessButton();
  }

  findFilterCheckbox(title: string, value: string) {
    return new ModelCatalogFilter(title).findCheckbox(value);
  }

  tabEnabled() {
    appChrome.findNavItem('Model Catalog').should('exist');
    return this;
  }

  findModelCatalogEmptyState() {
    return cy.findByTestId('empty-model-catalog-state');
  }

  findModelCatalogCards() {
    return cy.findAllByTestId('model-catalog-card');
  }

  findFirstModelCatalogCard() {
    return this.findModelCatalogCards().first().should('be.visible');
  }

  findModelCatalogDetailLink() {
    return cy.findAllByTestId('model-catalog-detail-link');
  }

  findModelCatalogDescription() {
    return cy.findByTestId('model-catalog-card-description');
  }

  findSourceLabel() {
    return cy.get('.pf-v6-c-label');
  }

  findModelLogo() {
    return cy.get('img[alt="model logo"]');
  }

  findVersionIcon() {
    return cy.get('.pf-v6-c-icon');
  }

  findFrameworkLabel() {
    return cy.contains('PyTorch');
  }

  findTaskLabel() {
    return cy.contains('text-generation');
  }

  findLicenseLabel() {
    return cy.contains('apache-2.0');
  }

  findProviderLabel() {
    return cy.contains('provider1');
  }

  findLoadingState() {
    return cy.contains('Loading model catalog...');
  }

  findPageTitle() {
    return cy.contains('Model Catalog');
  }

  findPageDescription() {
    return cy.contains('Discover models that are available for your organization');
  }

  // Details page helpers
  findBreadcrumb() {
    return cy.contains('Model catalog');
  }

  findDetailsProviderText() {
    return cy.contains('Provided by');
  }

  findDetailsDescription() {
    return cy.findByTestId('model-long-description');
  }

  // Tabs functionality
  findModelDetailsTabs() {
    return cy.findByTestId('model-details-page-tabs');
  }

  findOverviewTab() {
    return cy.findByTestId('model-overview-tab');
  }

  findPerformanceInsightsTab() {
    return cy.findByTestId('performance-insights-tab');
  }

  findOverviewTabContent() {
    return cy.findByTestId('model-overview-tab-content');
  }

  findPerformanceInsightsTabContent() {
    return cy.findByTestId('performance-insights-tab-content');
  }

  clickOverviewTab() {
    this.findOverviewTab().click();
    return this;
  }

  clickPerformanceInsightsTab() {
    this.findPerformanceInsightsTab().click();
    return this;
  }

  // Hardware Configuration functionality
  findHardwareConfigurationTitle() {
    return cy.contains('Hardware Configuration');
  }

  findHardwareConfigurationDescription() {
    return cy.contains(
      'Compare the performance metrics of hardware configuration to determine the most suitable option for deployment.',
    );
  }

  findHardwareConfigurationTable() {
    return cy.findByTestId('hardware-configuration-table');
  }

  findHardwareConfigurationTableHeaders() {
    return cy.get('[data-testid="hardware-configuration-table"] thead th');
  }

  findHardwareConfigurationTableRows() {
    return cy.get('[data-testid="hardware-configuration-table"] tbody tr');
  }

  findHardwareConfigurationTableData() {
    return cy.get('[data-testid="hardware-configuration-table"] tbody td');
  }

  findHardwareConfigurationColumn(columnName: string) {
    return cy.get(`[data-testid="hardware-configuration-table"] [data-label="${columnName}"]`);
  }

  findHardwareConfigurationSortButton(columnName: string) {
    return cy.get(`[data-testid="hardware-configuration-table"] th`).contains(columnName);
  }

  findHardwareConfigurationPagination() {
    return cy.get('[data-testid="hardware-configuration-table"] .pf-v6-c-pagination');
  }
}

export const modelCatalog = new ModelCatalog();<|MERGE_RESOLUTION|>--- conflicted
+++ resolved
@@ -24,13 +24,10 @@
   findSearch() {
     return this.find().findByTestId(`${this.title}-filter-search`);
   }
-<<<<<<< HEAD
-=======
 
   findEmpty() {
     return this.find().findByTestId(`${this.title}-filter-empty`);
   }
->>>>>>> fe16db3c
 }
 
 class ModelCatalog {
@@ -58,13 +55,10 @@
     return new ModelCatalogFilter(title).findSearch();
   }
 
-<<<<<<< HEAD
-=======
   findFilterEmpty(title: string) {
     return new ModelCatalogFilter(title).findEmpty();
   }
 
->>>>>>> fe16db3c
   findFilterShowMoreButton(title: string) {
     return new ModelCatalogFilter(title).findShowMoreButton();
   }
