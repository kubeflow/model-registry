/* eslint-disable camelcase */
import {
  CatalogArtifacts,
  CatalogArtifactList,
  CatalogModelArtifact,
  CatalogArtifactType,
  MetricsType,
  CatalogPerformanceMetricsArtifact,
  CatalogAccuracyMetricsArtifact,
} from '~/app/modelCatalogTypes';
import { ModelRegistryMetadataType } from '~/app/types';
import { UseCaseOptionValue } from '~/concepts/modelCatalog/const';

export const mockCatalogModelArtifact = (
  partial?: Partial<CatalogModelArtifact>,
): CatalogArtifacts => ({
  artifactType: CatalogArtifactType.modelArtifact,
  createTimeSinceEpoch: '1739210683000',
  lastUpdateTimeSinceEpoch: '1739210683000',
  uri: '',
  customProperties: {},
  ...partial,
});

export const mockCatalogAccuracyMetricsArtifact = (
  partial?: Partial<CatalogAccuracyMetricsArtifact>,
): CatalogAccuracyMetricsArtifact => ({
  artifactType: CatalogArtifactType.metricsArtifact,
  metricsType: MetricsType.accuracyMetrics,
  createTimeSinceEpoch: '1739210683000',
  lastUpdateTimeSinceEpoch: '1739210683000',
  customProperties: {
    overall_average: {
      metadataType: ModelRegistryMetadataType.DOUBLE,
      double_value: 0.582439,
    },
    arc_v1: {
      metadataType: ModelRegistryMetadataType.DOUBLE,
      double_value: 0.659556,
    },
  },
  ...partial,
});

export const mockCatalogPerformanceMetricsArtifact = (
  partial?: Partial<CatalogPerformanceMetricsArtifact>,
): CatalogPerformanceMetricsArtifact => ({
  artifactType: CatalogArtifactType.metricsArtifact,
  metricsType: MetricsType.performanceMetrics,
  createTimeSinceEpoch: '1739210683000',
  lastUpdateTimeSinceEpoch: '1739210683000',
  customProperties: {
    config_id: {
      metadataType: ModelRegistryMetadataType.STRING,
      string_value: '0055d94f6a542f6932cac5dfa5ffdd38',
    },
    hardware_count: {
      metadataType: ModelRegistryMetadataType.INT,
      int_value: '2',
    },
    hardware_type: {
      metadataType: ModelRegistryMetadataType.STRING,
      string_value: 'H100-80',
    },
    requests_per_second: {
      metadataType: ModelRegistryMetadataType.DOUBLE,
      double_value: 7,
    },
    ttft_mean: {
      metadataType: ModelRegistryMetadataType.DOUBLE,
      double_value: 35.48818160947744,
    },
    ttft_p90: {
      metadataType: ModelRegistryMetadataType.DOUBLE,
      double_value: 51.55777931213379,
    },
    ttft_p95: {
      metadataType: ModelRegistryMetadataType.DOUBLE,
      double_value: 61.26761436462402,
    },
    ttft_p99: {
      metadataType: ModelRegistryMetadataType.DOUBLE,
      double_value: 72.95823097229004,
    },
    e2e_mean: {
      metadataType: ModelRegistryMetadataType.DOUBLE,
      double_value: 1994.480013381083,
    },
    use_case: {
      metadataType: ModelRegistryMetadataType.STRING,
      string_value: UseCaseOptionValue.CODE_FIXING,
    },
  },
  ...partial,
});

export const mockCatalogModelArtifactList = (
  partial?: Partial<CatalogModelArtifact>,
): CatalogArtifactList => ({
  items: [mockCatalogModelArtifact({})],
  pageSize: 10,
  size: 15,
  nextPageToken: '',
  ...partial,
});

export const mockCatalogPerformanceMetricsArtifactList = (
  partial?: Partial<CatalogPerformanceMetricsArtifact>,
): CatalogArtifactList => ({
  items: [mockCatalogPerformanceMetricsArtifact({}), mockCatalogModelArtifact({})],
  pageSize: 10,
  size: 15,
  nextPageToken: '',
  ...partial,
});

export const mockCatalogAccuracyMetricsArtifactList = (
  partial?: Partial<CatalogAccuracyMetricsArtifact>,
): CatalogArtifactList => ({
  items: [mockCatalogAccuracyMetricsArtifact({}), mockCatalogModelArtifact({})],
  pageSize: 10,
  size: 15,
  nextPageToken: '',
  ...partial,
});

<<<<<<< HEAD
/**
 * Mock artifact with missing customProperties to test defensive handling.
 * This simulates an API response where customProperties is undefined/null.
 */
export const mockCatalogPerformanceMetricsArtifactWithoutCustomProperties =
  (): CatalogPerformanceMetricsArtifact => ({
    artifactType: CatalogArtifactType.metricsArtifact,
    metricsType: MetricsType.performanceMetrics,
    createTimeSinceEpoch: '1739210683000',
    lastUpdateTimeSinceEpoch: '1739210683000',
    // customProperties intentionally omitted
  });

/**
 * Mock artifact with partial customProperties (some fields missing).
 * This simulates an API response where only some fields are present.
 */
export const mockCatalogPerformanceMetricsArtifactWithPartialCustomProperties =
  (): CatalogPerformanceMetricsArtifact => ({
    artifactType: CatalogArtifactType.metricsArtifact,
    metricsType: MetricsType.performanceMetrics,
    createTimeSinceEpoch: '1739210683000',
    lastUpdateTimeSinceEpoch: '1739210683000',
    customProperties: {
      // Only hardware_type present, missing hardware_count, requests_per_second, etc.
      hardware_type: {
        metadataType: ModelRegistryMetadataType.STRING,
        string_value: 'H100-80',
      },
    },
  });
=======
// Performance artifact with computed properties (when targetRPS is provided)
export const mockCatalogPerformanceMetricsArtifactWithRPS = (
  targetRPS: number,
  partial?: Partial<CatalogPerformanceMetricsArtifact>,
): CatalogPerformanceMetricsArtifact => {
  const baseArtifact = mockCatalogPerformanceMetricsArtifact(partial);
  const rps = baseArtifact.customProperties.requests_per_second?.double_value || 7;
  const replicas = Math.ceil(targetRPS / rps);

  return {
    ...baseArtifact,
    customProperties: {
      ...baseArtifact.customProperties,
      replicas: {
        metadataType: ModelRegistryMetadataType.INT,
        int_value: String(replicas),
      },
      total_requests_per_second: {
        metadataType: ModelRegistryMetadataType.DOUBLE,
        double_value: replicas * rps,
      },
    },
  };
};

// Mock for Pareto-filtered (recommendations=true) performance artifacts
export const mockParetoFilteredPerformanceArtifactList = (
  targetRPS?: number,
): CatalogArtifactList => ({
  items: [
    mockCatalogPerformanceMetricsArtifactWithRPS(targetRPS || 100, {
      customProperties: {
        config_id: {
          metadataType: ModelRegistryMetadataType.STRING,
          string_value: 'pareto-optimal-1',
        },
        hardware_count: { metadataType: ModelRegistryMetadataType.INT, int_value: '1' },
        hardware_type: { metadataType: ModelRegistryMetadataType.STRING, string_value: 'H100-80' },
        requests_per_second: { metadataType: ModelRegistryMetadataType.DOUBLE, double_value: 50 },
        ttft_p90: { metadataType: ModelRegistryMetadataType.DOUBLE, double_value: 35 },
        use_case: {
          metadataType: ModelRegistryMetadataType.STRING,
          string_value: UseCaseOptionValue.CHATBOT,
        },
      },
    }),
    mockCatalogPerformanceMetricsArtifactWithRPS(targetRPS || 100, {
      customProperties: {
        config_id: {
          metadataType: ModelRegistryMetadataType.STRING,
          string_value: 'pareto-optimal-2',
        },
        hardware_count: { metadataType: ModelRegistryMetadataType.INT, int_value: '2' },
        hardware_type: { metadataType: ModelRegistryMetadataType.STRING, string_value: 'A100-80' },
        requests_per_second: { metadataType: ModelRegistryMetadataType.DOUBLE, double_value: 30 },
        ttft_p90: { metadataType: ModelRegistryMetadataType.DOUBLE, double_value: 28 },
        use_case: {
          metadataType: ModelRegistryMetadataType.STRING,
          string_value: UseCaseOptionValue.RAG,
        },
      },
    }),
  ],
  pageSize: 10,
  size: 2,
  nextPageToken: '',
});
>>>>>>> 625f5635
<|MERGE_RESOLUTION|>--- conflicted
+++ resolved
@@ -124,7 +124,74 @@
   ...partial,
 });
 
-<<<<<<< HEAD
+// Performance artifact with computed properties (when targetRPS is provided)
+export const mockCatalogPerformanceMetricsArtifactWithRPS = (
+  targetRPS: number,
+  partial?: Partial<CatalogPerformanceMetricsArtifact>,
+): CatalogPerformanceMetricsArtifact => {
+  const baseArtifact = mockCatalogPerformanceMetricsArtifact(partial);
+  const rps = baseArtifact.customProperties.requests_per_second?.double_value || 7;
+  const replicas = Math.ceil(targetRPS / rps);
+
+  return {
+    ...baseArtifact,
+    customProperties: {
+      ...baseArtifact.customProperties,
+      replicas: {
+        metadataType: ModelRegistryMetadataType.INT,
+        int_value: String(replicas),
+      },
+      total_requests_per_second: {
+        metadataType: ModelRegistryMetadataType.DOUBLE,
+        double_value: replicas * rps,
+      },
+    },
+  };
+};
+
+// Mock for Pareto-filtered (recommendations=true) performance artifacts
+export const mockParetoFilteredPerformanceArtifactList = (
+  targetRPS?: number,
+): CatalogArtifactList => ({
+  items: [
+    mockCatalogPerformanceMetricsArtifactWithRPS(targetRPS || 100, {
+      customProperties: {
+        config_id: {
+          metadataType: ModelRegistryMetadataType.STRING,
+          string_value: 'pareto-optimal-1',
+        },
+        hardware_count: { metadataType: ModelRegistryMetadataType.INT, int_value: '1' },
+        hardware_type: { metadataType: ModelRegistryMetadataType.STRING, string_value: 'H100-80' },
+        requests_per_second: { metadataType: ModelRegistryMetadataType.DOUBLE, double_value: 50 },
+        ttft_p90: { metadataType: ModelRegistryMetadataType.DOUBLE, double_value: 35 },
+        use_case: {
+          metadataType: ModelRegistryMetadataType.STRING,
+          string_value: UseCaseOptionValue.CHATBOT,
+        },
+      },
+    }),
+    mockCatalogPerformanceMetricsArtifactWithRPS(targetRPS || 100, {
+      customProperties: {
+        config_id: {
+          metadataType: ModelRegistryMetadataType.STRING,
+          string_value: 'pareto-optimal-2',
+        },
+        hardware_count: { metadataType: ModelRegistryMetadataType.INT, int_value: '2' },
+        hardware_type: { metadataType: ModelRegistryMetadataType.STRING, string_value: 'A100-80' },
+        requests_per_second: { metadataType: ModelRegistryMetadataType.DOUBLE, double_value: 30 },
+        ttft_p90: { metadataType: ModelRegistryMetadataType.DOUBLE, double_value: 28 },
+        use_case: {
+          metadataType: ModelRegistryMetadataType.STRING,
+          string_value: UseCaseOptionValue.RAG,
+        },
+      },
+    }),
+  ],
+  pageSize: 10,
+  size: 2,
+  nextPageToken: '',
+});
+
 /**
  * Mock artifact with missing customProperties to test defensive handling.
  * This simulates an API response where customProperties is undefined/null.
@@ -155,73 +222,4 @@
         string_value: 'H100-80',
       },
     },
-  });
-=======
-// Performance artifact with computed properties (when targetRPS is provided)
-export const mockCatalogPerformanceMetricsArtifactWithRPS = (
-  targetRPS: number,
-  partial?: Partial<CatalogPerformanceMetricsArtifact>,
-): CatalogPerformanceMetricsArtifact => {
-  const baseArtifact = mockCatalogPerformanceMetricsArtifact(partial);
-  const rps = baseArtifact.customProperties.requests_per_second?.double_value || 7;
-  const replicas = Math.ceil(targetRPS / rps);
-
-  return {
-    ...baseArtifact,
-    customProperties: {
-      ...baseArtifact.customProperties,
-      replicas: {
-        metadataType: ModelRegistryMetadataType.INT,
-        int_value: String(replicas),
-      },
-      total_requests_per_second: {
-        metadataType: ModelRegistryMetadataType.DOUBLE,
-        double_value: replicas * rps,
-      },
-    },
-  };
-};
-
-// Mock for Pareto-filtered (recommendations=true) performance artifacts
-export const mockParetoFilteredPerformanceArtifactList = (
-  targetRPS?: number,
-): CatalogArtifactList => ({
-  items: [
-    mockCatalogPerformanceMetricsArtifactWithRPS(targetRPS || 100, {
-      customProperties: {
-        config_id: {
-          metadataType: ModelRegistryMetadataType.STRING,
-          string_value: 'pareto-optimal-1',
-        },
-        hardware_count: { metadataType: ModelRegistryMetadataType.INT, int_value: '1' },
-        hardware_type: { metadataType: ModelRegistryMetadataType.STRING, string_value: 'H100-80' },
-        requests_per_second: { metadataType: ModelRegistryMetadataType.DOUBLE, double_value: 50 },
-        ttft_p90: { metadataType: ModelRegistryMetadataType.DOUBLE, double_value: 35 },
-        use_case: {
-          metadataType: ModelRegistryMetadataType.STRING,
-          string_value: UseCaseOptionValue.CHATBOT,
-        },
-      },
-    }),
-    mockCatalogPerformanceMetricsArtifactWithRPS(targetRPS || 100, {
-      customProperties: {
-        config_id: {
-          metadataType: ModelRegistryMetadataType.STRING,
-          string_value: 'pareto-optimal-2',
-        },
-        hardware_count: { metadataType: ModelRegistryMetadataType.INT, int_value: '2' },
-        hardware_type: { metadataType: ModelRegistryMetadataType.STRING, string_value: 'A100-80' },
-        requests_per_second: { metadataType: ModelRegistryMetadataType.DOUBLE, double_value: 30 },
-        ttft_p90: { metadataType: ModelRegistryMetadataType.DOUBLE, double_value: 28 },
-        use_case: {
-          metadataType: ModelRegistryMetadataType.STRING,
-          string_value: UseCaseOptionValue.RAG,
-        },
-      },
-    }),
-  ],
-  pageSize: 10,
-  size: 2,
-  nextPageToken: '',
-});
->>>>>>> 625f5635
+  });