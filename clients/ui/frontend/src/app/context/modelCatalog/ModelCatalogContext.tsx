import { useQueryParamNamespaces } from 'mod-arch-core';
import useGenericObjectState from 'mod-arch-core/dist/utilities/useGenericObjectState';
import * as React from 'react';
import { useCatalogFilterOptionList } from '~/app/hooks/modelCatalog/useCatalogFilterOptionList';
import { useCatalogSources } from '~/app/hooks/modelCatalog/useCatalogSources';
import useModelCatalogAPIState, {
  ModelCatalogAPIState,
} from '~/app/hooks/modelCatalog/useModelCatalogAPIState';
import {
<<<<<<< HEAD
=======
  CatalogFilterOptionsList,
>>>>>>> fe16db3c
  CatalogSource,
  CatalogSourceList,
  ModelCatalogFilterKey,
  ModelCatalogFilterStates,
} from '~/app/modelCatalogTypes';
import { BFF_API_VERSION, URL_PREFIX } from '~/app/utilities/const';
import { ModelCatalogStringFilterKey } from '~/concepts/modelCatalog/const';

export type ModelCatalogContextType = {
  catalogSourcesLoaded: boolean;
  catalogSourcesLoadError?: Error;
  catalogSources: CatalogSourceList | null;
  selectedSource: CatalogSource | undefined;
  updateSelectedSource: (modelRegistry: CatalogSource | undefined) => void;
  apiState: ModelCatalogAPIState;
  refreshAPIState: () => void;
  filterData: ModelCatalogFilterStates;
  setFilterData: <K extends ModelCatalogFilterKey>(
    key: K,
    value: ModelCatalogFilterStates[K],
  ) => void;
<<<<<<< HEAD
=======
  filterOptions: CatalogFilterOptionsList | null;
  filterOptionsLoaded: boolean;
  filterOptionsLoadError?: Error;
>>>>>>> fe16db3c
};

type ModelCatalogContextProviderProps = {
  children: React.ReactNode;
};

export const ModelCatalogContext = React.createContext<ModelCatalogContextType>({
  catalogSourcesLoaded: false,
  catalogSourcesLoadError: undefined,
  catalogSources: null,
  selectedSource: undefined,
  filterData: {
    [ModelCatalogStringFilterKey.TASK]: [],
    [ModelCatalogStringFilterKey.PROVIDER]: [],
    [ModelCatalogStringFilterKey.LICENSE]: [],
    [ModelCatalogStringFilterKey.LANGUAGE]: [],
  },
  updateSelectedSource: () => undefined,
  // eslint-disable-next-line @typescript-eslint/consistent-type-assertions
  apiState: { apiAvailable: false, api: null as unknown as ModelCatalogAPIState['api'] },
  refreshAPIState: () => undefined,
  setFilterData: () => undefined,
<<<<<<< HEAD
=======
  filterOptions: null,
  filterOptionsLoaded: false,
  filterOptionsLoadError: undefined,
>>>>>>> fe16db3c
});

export const ModelCatalogContextProvider: React.FC<ModelCatalogContextProviderProps> = ({
  children,
}) => {
  const hostPath = `${URL_PREFIX}/api/${BFF_API_VERSION}/model_catalog`;
  const queryParams = useQueryParamNamespaces();
  const [apiState, refreshAPIState] = useModelCatalogAPIState(hostPath, queryParams);
  const [catalogSources, catalogSourcesLoaded, catalogSourcesLoadError] =
    useCatalogSources(apiState);
  const [selectedSource, setSelectedSource] =
    React.useState<ModelCatalogContextType['selectedSource']>(undefined);
  const [filterData, setFilterData] = useGenericObjectState<ModelCatalogFilterStates>({
    [ModelCatalogStringFilterKey.TASK]: [],
    [ModelCatalogStringFilterKey.PROVIDER]: [],
    [ModelCatalogStringFilterKey.LICENSE]: [],
    [ModelCatalogStringFilterKey.LANGUAGE]: [],
  });
<<<<<<< HEAD
=======
  const [filterOptions, filterOptionsLoaded, filterOptionsLoadError] =
    useCatalogFilterOptionList(apiState);
>>>>>>> fe16db3c

  const contextValue = React.useMemo(
    () => ({
      catalogSourcesLoaded,
      catalogSourcesLoadError,
      catalogSources,
      selectedSource: selectedSource ?? undefined,
      updateSelectedSource: setSelectedSource,
      apiState,
      refreshAPIState,
      filterData,
      setFilterData,
<<<<<<< HEAD
    }),
    [
      isLoaded,
      error,
=======
      filterOptions,
      filterOptionsLoaded,
      filterOptionsLoadError,
    }),
    [
      catalogSourcesLoaded,
      catalogSourcesLoadError,
>>>>>>> fe16db3c
      catalogSources,
      selectedSource,
      apiState,
      refreshAPIState,
      filterData,
      setFilterData,
<<<<<<< HEAD
=======
      filterOptions,
      filterOptionsLoaded,
      filterOptionsLoadError,
>>>>>>> fe16db3c
    ],
  );

  return (
    <ModelCatalogContext.Provider value={contextValue}>{children}</ModelCatalogContext.Provider>
  );
};<|MERGE_RESOLUTION|>--- conflicted
+++ resolved
@@ -7,10 +7,7 @@
   ModelCatalogAPIState,
 } from '~/app/hooks/modelCatalog/useModelCatalogAPIState';
 import {
-<<<<<<< HEAD
-=======
   CatalogFilterOptionsList,
->>>>>>> fe16db3c
   CatalogSource,
   CatalogSourceList,
   ModelCatalogFilterKey,
@@ -32,12 +29,9 @@
     key: K,
     value: ModelCatalogFilterStates[K],
   ) => void;
-<<<<<<< HEAD
-=======
   filterOptions: CatalogFilterOptionsList | null;
   filterOptionsLoaded: boolean;
   filterOptionsLoadError?: Error;
->>>>>>> fe16db3c
 };
 
 type ModelCatalogContextProviderProps = {
@@ -60,12 +54,9 @@
   apiState: { apiAvailable: false, api: null as unknown as ModelCatalogAPIState['api'] },
   refreshAPIState: () => undefined,
   setFilterData: () => undefined,
-<<<<<<< HEAD
-=======
   filterOptions: null,
   filterOptionsLoaded: false,
   filterOptionsLoadError: undefined,
->>>>>>> fe16db3c
 });
 
 export const ModelCatalogContextProvider: React.FC<ModelCatalogContextProviderProps> = ({
@@ -84,11 +75,8 @@
     [ModelCatalogStringFilterKey.LICENSE]: [],
     [ModelCatalogStringFilterKey.LANGUAGE]: [],
   });
-<<<<<<< HEAD
-=======
   const [filterOptions, filterOptionsLoaded, filterOptionsLoadError] =
     useCatalogFilterOptionList(apiState);
->>>>>>> fe16db3c
 
   const contextValue = React.useMemo(
     () => ({
@@ -101,12 +89,6 @@
       refreshAPIState,
       filterData,
       setFilterData,
-<<<<<<< HEAD
-    }),
-    [
-      isLoaded,
-      error,
-=======
       filterOptions,
       filterOptionsLoaded,
       filterOptionsLoadError,
@@ -114,19 +96,15 @@
     [
       catalogSourcesLoaded,
       catalogSourcesLoadError,
->>>>>>> fe16db3c
       catalogSources,
       selectedSource,
       apiState,
       refreshAPIState,
       filterData,
       setFilterData,
-<<<<<<< HEAD
-=======
       filterOptions,
       filterOptionsLoaded,
       filterOptionsLoadError,
->>>>>>> fe16db3c
     ],
   );
 
