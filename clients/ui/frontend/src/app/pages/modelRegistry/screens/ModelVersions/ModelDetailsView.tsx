import * as React from 'react';
import { Grid, GridItem, Stack } from '@patternfly/react-core';
import { RegisteredModel } from '~/app/types';
import ModelDetailsCard from './ModelDetailsCard';

type ModelDetailsViewProps = {
  registeredModel: RegisteredModel;
  refresh: () => void;
  isArchiveModel?: boolean;
};

const ModelDetailsView: React.FC<ModelDetailsViewProps> = ({
  registeredModel: rm,
  refresh,
  isArchiveModel,
<<<<<<< HEAD
}) => {
  const { apiState } = React.useContext(ModelRegistryContext);
  return (
    <Flex
      direction={{ default: 'column', md: 'row' }}
      columnGap={{ default: 'columnGap4xl' }}
      rowGap={{ default: 'rowGapLg' }}
    >
      <FlexItem flex={{ default: 'flex_1' }}>
        <DescriptionList isFillColumns>
          <EditableTextDescriptionListGroup
            editableVariant="TextArea"
            title="Description"
            isArchive={isArchiveModel}
            contentWhenEmpty="No description"
            value={rm.description || ''}
            saveEditedValue={(value) =>
              apiState.api
                .patchRegisteredModel(
                  {},
                  {
                    description: value,
                  },
                  rm.id,
                )
                .then(refresh)
            }
          />
          <EditableLabelsDescriptionListGroup
            labels={getLabels(rm.customProperties)}
            isArchive={isArchiveModel}
            allExistingKeys={Object.keys(rm.customProperties)}
            title="Labels"
            contentWhenEmpty="No labels"
            onLabelsChange={(editedLabels) =>
              apiState.api
                .patchRegisteredModel(
                  {},
                  {
                    customProperties: mergeUpdatedLabels(rm.customProperties, editedLabels),
                  },
                  rm.id,
                )
                .then(refresh)
            }
          />
          <ModelPropertiesDescriptionListGroup
            isArchive={isArchiveModel}
            customProperties={rm.customProperties}
            saveEditedCustomProperties={(editedProperties) =>
              apiState.api
                .patchRegisteredModel(
                  {},
                  {
                    customProperties: editedProperties,
                  },
                  rm.id,
                )
                .then(refresh)
            }
          />
        </DescriptionList>
      </FlexItem>
      <FlexItem flex={{ default: 'flex_1' }}>
        <DescriptionList isFillColumns>
          <DashboardDescriptionListGroup title="Model ID">
            <ClipboardCopy hoverTip="Copy" clickTip="Copied" variant="inline-compact">
              {rm.id}
            </ClipboardCopy>
          </DashboardDescriptionListGroup>
          <DashboardDescriptionListGroup
            title="Owner"
            popover="The owner is the user who registered the model."
          >
            <Content component="p" data-testid="registered-model-owner">
              {rm.owner || '-'}
            </Content>
          </DashboardDescriptionListGroup>
          <DashboardDescriptionListGroup
            title="Last modified"
            isEmpty={!rm.lastUpdateTimeSinceEpoch}
            contentWhenEmpty="Unknown"
          >
            <ModelTimestamp timeSinceEpoch={rm.lastUpdateTimeSinceEpoch} />
          </DashboardDescriptionListGroup>
          <DashboardDescriptionListGroup
            title="Created"
            isEmpty={!rm.createTimeSinceEpoch}
            contentWhenEmpty="Unknown"
          >
            <ModelTimestamp timeSinceEpoch={rm.createTimeSinceEpoch} />
          </DashboardDescriptionListGroup>
        </DescriptionList>
      </FlexItem>
    </Flex>
  );
};
=======
}) => (
  <Grid hasGutter>
    <GridItem span={12} lg={8}>
      <ModelDetailsCard registeredModel={rm} refresh={refresh} isArchiveModel={isArchiveModel} />
    </GridItem>
    <GridItem span={12} lg={4}>
      <Stack hasGutter>
        {/* TODO: Add latest model versions card here */}
        {/* TODO: Add latest deployments card here (as an extension)*/}
      </Stack>
    </GridItem>
  </Grid>
);
>>>>>>> 91f18fb7

export default ModelDetailsView;<|MERGE_RESOLUTION|>--- conflicted
+++ resolved
@@ -13,105 +13,6 @@
   registeredModel: rm,
   refresh,
   isArchiveModel,
-<<<<<<< HEAD
-}) => {
-  const { apiState } = React.useContext(ModelRegistryContext);
-  return (
-    <Flex
-      direction={{ default: 'column', md: 'row' }}
-      columnGap={{ default: 'columnGap4xl' }}
-      rowGap={{ default: 'rowGapLg' }}
-    >
-      <FlexItem flex={{ default: 'flex_1' }}>
-        <DescriptionList isFillColumns>
-          <EditableTextDescriptionListGroup
-            editableVariant="TextArea"
-            title="Description"
-            isArchive={isArchiveModel}
-            contentWhenEmpty="No description"
-            value={rm.description || ''}
-            saveEditedValue={(value) =>
-              apiState.api
-                .patchRegisteredModel(
-                  {},
-                  {
-                    description: value,
-                  },
-                  rm.id,
-                )
-                .then(refresh)
-            }
-          />
-          <EditableLabelsDescriptionListGroup
-            labels={getLabels(rm.customProperties)}
-            isArchive={isArchiveModel}
-            allExistingKeys={Object.keys(rm.customProperties)}
-            title="Labels"
-            contentWhenEmpty="No labels"
-            onLabelsChange={(editedLabels) =>
-              apiState.api
-                .patchRegisteredModel(
-                  {},
-                  {
-                    customProperties: mergeUpdatedLabels(rm.customProperties, editedLabels),
-                  },
-                  rm.id,
-                )
-                .then(refresh)
-            }
-          />
-          <ModelPropertiesDescriptionListGroup
-            isArchive={isArchiveModel}
-            customProperties={rm.customProperties}
-            saveEditedCustomProperties={(editedProperties) =>
-              apiState.api
-                .patchRegisteredModel(
-                  {},
-                  {
-                    customProperties: editedProperties,
-                  },
-                  rm.id,
-                )
-                .then(refresh)
-            }
-          />
-        </DescriptionList>
-      </FlexItem>
-      <FlexItem flex={{ default: 'flex_1' }}>
-        <DescriptionList isFillColumns>
-          <DashboardDescriptionListGroup title="Model ID">
-            <ClipboardCopy hoverTip="Copy" clickTip="Copied" variant="inline-compact">
-              {rm.id}
-            </ClipboardCopy>
-          </DashboardDescriptionListGroup>
-          <DashboardDescriptionListGroup
-            title="Owner"
-            popover="The owner is the user who registered the model."
-          >
-            <Content component="p" data-testid="registered-model-owner">
-              {rm.owner || '-'}
-            </Content>
-          </DashboardDescriptionListGroup>
-          <DashboardDescriptionListGroup
-            title="Last modified"
-            isEmpty={!rm.lastUpdateTimeSinceEpoch}
-            contentWhenEmpty="Unknown"
-          >
-            <ModelTimestamp timeSinceEpoch={rm.lastUpdateTimeSinceEpoch} />
-          </DashboardDescriptionListGroup>
-          <DashboardDescriptionListGroup
-            title="Created"
-            isEmpty={!rm.createTimeSinceEpoch}
-            contentWhenEmpty="Unknown"
-          >
-            <ModelTimestamp timeSinceEpoch={rm.createTimeSinceEpoch} />
-          </DashboardDescriptionListGroup>
-        </DescriptionList>
-      </FlexItem>
-    </Flex>
-  );
-};
-=======
 }) => (
   <Grid hasGutter>
     <GridItem span={12} lg={8}>
@@ -125,6 +26,5 @@
     </GridItem>
   </Grid>
 );
->>>>>>> 91f18fb7
 
 export default ModelDetailsView;