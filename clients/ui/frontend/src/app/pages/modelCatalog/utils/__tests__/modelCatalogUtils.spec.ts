// Disabling camelcase for this file because the inherent property names are not camelcase
/* eslint-disable camelcase */
import {
  CatalogFilterOptionsList,
  CatalogSource,
  CatalogSourceList,
  ModelCatalogFilterStates,
} from '~/app/modelCatalogTypes';
import {
  AllLanguageCode,
  ModelCatalogLicense,
  ModelCatalogNumberFilterKey,
  ModelCatalogProvider,
  ModelCatalogStringFilterKey,
  ModelCatalogTask,
  UseCaseOptionValue,
} from '~/concepts/modelCatalog/const';
<<<<<<< HEAD
import {
  filtersToFilterQuery,
  hasFiltersApplied,
=======
import { CatalogSourceStatus } from '~/concepts/modelCatalogSettings/const';
import {
  filtersToFilterQuery,
  filterEnabledCatalogSources,
  filterSourcesWithModels,
  hasSourcesWithModels,
  getUniqueSourceLabels,
  hasSourcesWithoutLabels,
>>>>>>> a7a1d695
} from '~/app/pages/modelCatalog/utils/modelCatalogUtils';

// TODO: Implement performance filters.
describe('filtersToFilterQuery', () => {
  const mockFormData = ({
    tasks = [],
    license = [],
    provider = [],
    language = [],
    hardware_type = [],
    use_case = [],
    rps_mean = undefined,
    ttft_mean = undefined,
  }: Partial<ModelCatalogFilterStates>): ModelCatalogFilterStates => ({
    [ModelCatalogStringFilterKey.TASK]: tasks,
    [ModelCatalogStringFilterKey.PROVIDER]: provider,
    [ModelCatalogStringFilterKey.LICENSE]: license,
    [ModelCatalogStringFilterKey.LANGUAGE]: language,
    [ModelCatalogStringFilterKey.HARDWARE_TYPE]: hardware_type,
    [ModelCatalogStringFilterKey.USE_CASE]: use_case,
    [ModelCatalogNumberFilterKey.MIN_RPS]: rps_mean,
    ttft_mean,
  });

  const mockFilterOptions: CatalogFilterOptionsList = {
    filters: {
      [ModelCatalogStringFilterKey.TASK]: {
        type: 'string',
        values: [
          ModelCatalogTask.AUDIO_TO_TEXT,
          ModelCatalogTask.IMAGE_TEXT_TO_TEXT,
          ModelCatalogTask.IMAGE_TO_TEXT,
          ModelCatalogTask.TEXT_GENERATION,
          ModelCatalogTask.TEXT_TO_TEXT,
          ModelCatalogTask.VIDEO_TO_TEXT,
        ],
      },
      [ModelCatalogStringFilterKey.PROVIDER]: {
        type: 'string',
        values: [
          ModelCatalogProvider.ALIBABA_CLOUD,
          ModelCatalogProvider.DEEPSEEK,
          ModelCatalogProvider.GOOGLE,
          ModelCatalogProvider.IBM,
          ModelCatalogProvider.META,
          ModelCatalogProvider.MISTRAL_AI,
          ModelCatalogProvider.MOONSHOT_AI,
          ModelCatalogProvider.NEURAL_MAGIC,
          ModelCatalogProvider.NVIDIA,
          ModelCatalogProvider.NVIDIA_ALTERNATE,
          ModelCatalogProvider.RED_HAT,
        ],
      },
      [ModelCatalogStringFilterKey.LICENSE]: {
        type: 'string',
        values: [
          ModelCatalogLicense.APACHE_2_0,
          ModelCatalogLicense.GEMMA,
          ModelCatalogLicense.LLLAMA_3_3,
          ModelCatalogLicense.LLLAMA_3_1,
          ModelCatalogLicense.LLLAMA_3_3_ALTERNATE,
          ModelCatalogLicense.LLLAMA_4,
          ModelCatalogLicense.MIT,
          ModelCatalogLicense.MODIFIED_MIT,
        ],
      },
      [ModelCatalogStringFilterKey.LANGUAGE]: {
        type: 'string',
        values: [
          AllLanguageCode.BG,
          AllLanguageCode.CA,
          AllLanguageCode.CS,
          AllLanguageCode.DA,
          AllLanguageCode.DE,
          AllLanguageCode.EL,
          AllLanguageCode.EN,
          AllLanguageCode.ES,
          AllLanguageCode.FI,
          AllLanguageCode.FR,
          AllLanguageCode.HR,
          AllLanguageCode.HU,
          AllLanguageCode.IS,
          AllLanguageCode.IT,
          AllLanguageCode.NL,
          AllLanguageCode.NLD,
          AllLanguageCode.NO,
          AllLanguageCode.PL,
          AllLanguageCode.PT,
          AllLanguageCode.RO,
          AllLanguageCode.RU,
          AllLanguageCode.SK,
          AllLanguageCode.SL,
          AllLanguageCode.SR,
          AllLanguageCode.SV,
          AllLanguageCode.UK,
          AllLanguageCode.JA,
          AllLanguageCode.KO,
          AllLanguageCode.ZH,
          AllLanguageCode.HI,
          AllLanguageCode.TH,
          AllLanguageCode.VI,
          AllLanguageCode.ID,
          AllLanguageCode.MS,
          AllLanguageCode.ZSM,
          AllLanguageCode.AR,
          AllLanguageCode.FA,
          AllLanguageCode.HE,
          AllLanguageCode.TR,
          AllLanguageCode.UR,
          AllLanguageCode.TL,
        ],
      },
      [ModelCatalogStringFilterKey.HARDWARE_TYPE]: {
        type: 'string',
        values: ['GPU', 'CPU', 'TPU', 'FPGA'],
      },
      [ModelCatalogStringFilterKey.USE_CASE]: {
        type: 'string',
        values: [
          UseCaseOptionValue.CHATBOT,
          UseCaseOptionValue.CODE_FIXING,
          UseCaseOptionValue.LONG_RAG,
          UseCaseOptionValue.RAG,
        ],
      },
      [ModelCatalogNumberFilterKey.MIN_RPS]: {
        type: 'number',
        range: {
          min: 0,
          max: 300,
        },
      },
      ttft_mean: {
        type: 'number',
        range: {
          min: 0,
          max: 1000,
        },
      },
    },
  };

  describe('multi-selection values', () => {
    it('handles no data', () => {
      expect(filtersToFilterQuery(mockFormData({}), mockFilterOptions)).toBe('');
    });

    it('handles a single array of a single data point', () => {
      expect(
        filtersToFilterQuery(
          mockFormData({ tasks: [ModelCatalogTask.TEXT_TO_TEXT] }),
          mockFilterOptions,
        ),
      ).toBe("tasks='text-to-text'");
      expect(
        filtersToFilterQuery(
          mockFormData({ provider: [ModelCatalogProvider.GOOGLE] }),
          mockFilterOptions,
        ),
      ).toBe("provider='Google'");
      expect(
        filtersToFilterQuery(
          mockFormData({ license: [ModelCatalogLicense.APACHE_2_0] }),
          mockFilterOptions,
        ),
      ).toBe("license='apache-2.0'");
      expect(
        filtersToFilterQuery(mockFormData({ language: [AllLanguageCode.CA] }), mockFilterOptions),
      ).toBe("language='ca'");
      expect(
        filtersToFilterQuery(
          // eslint-disable-next-line camelcase
          mockFormData({ use_case: [UseCaseOptionValue.CHATBOT] }),
          mockFilterOptions,
        ),
      ).toBe("use_case='chatbot'");
    });

    it('handles multiple arrays of a single data point', () => {
      expect(
        filtersToFilterQuery(
          mockFormData({
            tasks: [ModelCatalogTask.TEXT_TO_TEXT],
            license: [ModelCatalogLicense.APACHE_2_0],
          }),
          mockFilterOptions,
        ),
      ).toBe("tasks='text-to-text' AND license='apache-2.0'");
      expect(
        filtersToFilterQuery(
          mockFormData({ provider: [ModelCatalogProvider.GOOGLE], language: [AllLanguageCode.CA] }),
          mockFilterOptions,
        ),
      ).toBe("provider='Google' AND language='ca'");
    });

    it('handles a single array with multiple data points', () => {
      expect(
        filtersToFilterQuery(
          mockFormData({ tasks: [ModelCatalogTask.TEXT_TO_TEXT, ModelCatalogTask.IMAGE_TO_TEXT] }),
          mockFilterOptions,
        ),
      ).toBe("tasks IN ('text-to-text','image-to-text')");
      expect(
        filtersToFilterQuery(
          mockFormData({ provider: [ModelCatalogProvider.GOOGLE, ModelCatalogProvider.DEEPSEEK] }),
          mockFilterOptions,
        ),
      ).toBe("provider IN ('Google','DeepSeek')");
      expect(
        filtersToFilterQuery(
          mockFormData({ license: [ModelCatalogLicense.APACHE_2_0, ModelCatalogLicense.MIT] }),
          mockFilterOptions,
        ),
      ).toBe("license IN ('apache-2.0','mit')");
      expect(
        filtersToFilterQuery(
          mockFormData({ language: [AllLanguageCode.CA, AllLanguageCode.PT] }),
          mockFilterOptions,
        ),
      ).toBe("language IN ('ca','pt')");
      expect(
        filtersToFilterQuery(
          // eslint-disable-next-line camelcase
          mockFormData({ use_case: [UseCaseOptionValue.CHATBOT, UseCaseOptionValue.RAG] }),
          mockFilterOptions,
        ),
      ).toBe("use_case IN ('chatbot','rag')");
    });

    it('handles multiple arrays with mixed count of data points', () => {
      expect(
        filtersToFilterQuery(
          mockFormData({
            tasks: [ModelCatalogTask.TEXT_TO_TEXT, ModelCatalogTask.IMAGE_TO_TEXT],
            provider: [ModelCatalogProvider.GOOGLE],
            license: [ModelCatalogLicense.MIT],
            language: [
              AllLanguageCode.CA,
              AllLanguageCode.PT,
              AllLanguageCode.VI,
              AllLanguageCode.ZSM,
            ],
          }),
          mockFilterOptions,
        ),
      ).toBe(
        "tasks IN ('text-to-text','image-to-text') AND provider='Google' AND license='mit' AND language IN ('ca','pt','vi','zsm')",
      );
    });
  });

  // TODO: Implement performance filters.
  //   describe('less than values', () => {
  //     it('handles TimeToFirstToken - ttft', () => {
  //       // eslint-disable-next-line camelcase
  //       expect(filtersToFilterQuery(mockFormData({ ttft_mean: 100 }), mockFilterOptions)).toBe(
  //         'ttft_mean < 100',
  //       );
  //     });
  //   });

  //   describe('greater than values', () => {
  //     it('handles TimeToFirstToken - ttft', () => {
  //       // eslint-disable-next-line camelcase
  //       expect(filtersToFilterQuery(mockFormData({ rps_mean: 7 }), mockFilterOptions)).toBe(
  //         'rps_mean > 7',
  //       );
  //     });
  //   });

  //   describe('mixture of multiple types of values', () => {
  //     it('handles TimeToFirstToken - ttft', () => {
  //       expect(
  //         filtersToFilterQuery(
  //           mockFormData({
  //             // eslint-disable-next-line camelcase
  //             ttft_mean: 100,
  //             tasks: [ModelCatalogTask.TEXT_TO_TEXT],
  //             license: [ModelCatalogLicense.APACHE_2_0, ModelCatalogLicense.MIT],
  //             // eslint-disable-next-line camelcase
  //             rps_mean: 3,
  //           }),
  //           mockFilterOptions,
  //         ),
  //       ).toBe(
  //         "tasks='text-to-text' AND license IN ('apache-2.0','mit') AND ttft_mean < 100 AND rps_mean > 3",
  //       );
  //     });
  //   });
});

<<<<<<< HEAD
describe('hasFiltersApplied', () => {
  const mockFormData = ({
    tasks = [],
    license = [],
    provider = [],
    language = [],
    hardware_type = [],
    use_case = [],
    rps_mean = undefined,
    ttft_mean = undefined,
  }: Partial<ModelCatalogFilterStates>): ModelCatalogFilterStates => ({
    [ModelCatalogStringFilterKey.TASK]: tasks,
    [ModelCatalogStringFilterKey.PROVIDER]: provider,
    [ModelCatalogStringFilterKey.LICENSE]: license,
    [ModelCatalogStringFilterKey.LANGUAGE]: language,
    [ModelCatalogStringFilterKey.HARDWARE_TYPE]: hardware_type,
    [ModelCatalogStringFilterKey.USE_CASE]: use_case,
    [ModelCatalogNumberFilterKey.MIN_RPS]: rps_mean,
    ttft_mean,
  });

  describe('without filterKeys parameter (checks all filters)', () => {
    it('returns false when no filters are applied', () => {
      expect(hasFiltersApplied(mockFormData({}))).toBe(false);
    });

    it('returns false when all arrays are empty and number filters are undefined', () => {
      expect(
        hasFiltersApplied(
          mockFormData({
            tasks: [],
            license: [],
            provider: [],
            language: [],
            hardware_type: [],
            use_case: [],
            rps_mean: undefined,
            ttft_mean: undefined,
          }),
        ),
      ).toBe(false);
    });

    it('returns true when a string filter array has values', () => {
      expect(hasFiltersApplied(mockFormData({ tasks: [ModelCatalogTask.TEXT_TO_TEXT] }))).toBe(
        true,
      );
      expect(hasFiltersApplied(mockFormData({ provider: [ModelCatalogProvider.GOOGLE] }))).toBe(
        true,
      );
      expect(hasFiltersApplied(mockFormData({ license: [ModelCatalogLicense.MIT] }))).toBe(true);
      expect(hasFiltersApplied(mockFormData({ language: [AllLanguageCode.EN] }))).toBe(true);
      expect(hasFiltersApplied(mockFormData({ hardware_type: ['GPU'] }))).toBe(true);
      expect(hasFiltersApplied(mockFormData({ use_case: [UseCaseOptionValue.CHATBOT] }))).toBe(
        true,
      );
    });

    it('returns true when multiple string filter arrays have values', () => {
      expect(
        hasFiltersApplied(
          mockFormData({
            tasks: [ModelCatalogTask.TEXT_TO_TEXT],
            provider: [ModelCatalogProvider.GOOGLE, ModelCatalogProvider.META],
          }),
        ),
      ).toBe(true);
    });

    it('returns true when a number filter is defined', () => {
      expect(hasFiltersApplied(mockFormData({ rps_mean: 50 }))).toBe(true);
      expect(hasFiltersApplied(mockFormData({ ttft_mean: 100 }))).toBe(true);
    });

    it('returns true when number filter is 0 (edge case)', () => {
      expect(hasFiltersApplied(mockFormData({ rps_mean: 0 }))).toBe(true);
      expect(hasFiltersApplied(mockFormData({ ttft_mean: 0 }))).toBe(true);
    });

    it('returns true when both string and number filters are applied', () => {
      expect(
        hasFiltersApplied(
          mockFormData({
            tasks: [ModelCatalogTask.TEXT_TO_TEXT],
            rps_mean: 50,
            ttft_mean: 100,
          }),
        ),
      ).toBe(true);
    });
  });

  describe('with filterKeys parameter (checks only specific filters)', () => {
    it('returns false when specified filters are not applied', () => {
      const filterData = mockFormData({
        tasks: [ModelCatalogTask.TEXT_TO_TEXT], // This filter is applied
      });
      // But we only check for provider filter
      expect(hasFiltersApplied(filterData, [ModelCatalogStringFilterKey.PROVIDER])).toBe(false);
    });

    it('returns true when one of the specified filters is applied', () => {
      const filterData = mockFormData({
        tasks: [ModelCatalogTask.TEXT_TO_TEXT],
        provider: [ModelCatalogProvider.GOOGLE],
      });
      expect(hasFiltersApplied(filterData, [ModelCatalogStringFilterKey.TASK])).toBe(true);
      expect(hasFiltersApplied(filterData, [ModelCatalogStringFilterKey.PROVIDER])).toBe(true);
    });

    it('returns true when checking multiple keys and at least one is applied', () => {
      const filterData = mockFormData({
        tasks: [ModelCatalogTask.TEXT_TO_TEXT],
      });
      expect(
        hasFiltersApplied(filterData, [
          ModelCatalogStringFilterKey.TASK,
          ModelCatalogStringFilterKey.PROVIDER,
        ]),
      ).toBe(true);
    });

    it('returns false when checking multiple keys and none are applied', () => {
      const filterData = mockFormData({
        tasks: [ModelCatalogTask.TEXT_TO_TEXT],
      });
      expect(
        hasFiltersApplied(filterData, [
          ModelCatalogStringFilterKey.PROVIDER,
          ModelCatalogStringFilterKey.LICENSE,
        ]),
      ).toBe(false);
    });

    it('correctly checks number filters when specified', () => {
      const filterData = mockFormData({
        rps_mean: 50,
      });
      expect(hasFiltersApplied(filterData, [ModelCatalogNumberFilterKey.MIN_RPS])).toBe(true);
      expect(hasFiltersApplied(filterData, [ModelCatalogStringFilterKey.TASK])).toBe(false);
    });

    it('correctly checks latency filters when specified', () => {
      const filterData = mockFormData({
        ttft_mean: 100,
      });
      expect(hasFiltersApplied(filterData, ['ttft_mean'])).toBe(true);
      expect(hasFiltersApplied(filterData, ['e2e_mean'])).toBe(false);
    });

    it('handles mixed filter types in filterKeys', () => {
      const filterData = mockFormData({
        tasks: [ModelCatalogTask.TEXT_TO_TEXT],
        rps_mean: 50,
        ttft_mean: 100,
      });
      expect(
        hasFiltersApplied(filterData, [
          ModelCatalogStringFilterKey.TASK,
          ModelCatalogNumberFilterKey.MIN_RPS,
          'ttft_mean',
        ]),
      ).toBe(true);
    });

    it('returns false with empty filterKeys array', () => {
      const filterData = mockFormData({
        tasks: [ModelCatalogTask.TEXT_TO_TEXT],
        rps_mean: 50,
      });
      expect(hasFiltersApplied(filterData, [])).toBe(false);
=======
describe('catalog source filtering utilities', () => {
  const createMockSource = (overrides: Partial<CatalogSource> = {}): CatalogSource => ({
    id: 'source-1',
    name: 'Test Source',
    labels: ['Red Hat'],
    enabled: true,
    status: CatalogSourceStatus.AVAILABLE,
    ...overrides,
  });

  const createMockSourceList = (items: CatalogSource[] = []): CatalogSourceList => ({
    items,
    size: items.length,
    pageSize: 10,
    nextPageToken: '',
  });

  describe('filterEnabledCatalogSources', () => {
    it('returns null when catalogSources is null', () => {
      expect(filterEnabledCatalogSources(null)).toBeNull();
    });

    it('returns empty list when no sources are enabled and available', () => {
      const sources = createMockSourceList([
        createMockSource({ id: '1', enabled: false, status: CatalogSourceStatus.DISABLED }),
        createMockSource({ id: '2', enabled: true, status: CatalogSourceStatus.ERROR }),
      ]);
      const result = filterEnabledCatalogSources(sources);
      expect(result?.items).toHaveLength(0);
    });

    it('filters out disabled sources', () => {
      const sources = createMockSourceList([
        createMockSource({ id: '1', enabled: true, status: CatalogSourceStatus.AVAILABLE }),
        createMockSource({ id: '2', enabled: false, status: CatalogSourceStatus.AVAILABLE }),
      ]);
      const result = filterEnabledCatalogSources(sources);
      expect(result?.items).toHaveLength(1);
      expect(result?.items?.[0].id).toBe('1');
    });

    it('filters out sources without available status', () => {
      const sources = createMockSourceList([
        createMockSource({ id: '1', enabled: true, status: CatalogSourceStatus.AVAILABLE }),
        createMockSource({ id: '2', enabled: true, status: CatalogSourceStatus.ERROR }),
        createMockSource({ id: '3', enabled: true, status: CatalogSourceStatus.DISABLED }),
      ]);
      const result = filterEnabledCatalogSources(sources);
      expect(result?.items).toHaveLength(1);
      expect(result?.items?.[0].id).toBe('1');
    });

    it('returns all sources when all are enabled and available', () => {
      const sources = createMockSourceList([
        createMockSource({ id: '1', enabled: true, status: CatalogSourceStatus.AVAILABLE }),
        createMockSource({ id: '2', enabled: true, status: CatalogSourceStatus.AVAILABLE }),
      ]);
      const result = filterEnabledCatalogSources(sources);
      expect(result?.items).toHaveLength(2);
    });
  });

  describe('filterSourcesWithModels', () => {
    it('returns null when catalogSources is null', () => {
      expect(filterSourcesWithModels(null)).toBeNull();
    });

    it('returns only sources with available status', () => {
      const sources = createMockSourceList([
        createMockSource({ id: '1', status: CatalogSourceStatus.AVAILABLE }),
        createMockSource({ id: '2', status: CatalogSourceStatus.ERROR }),
        createMockSource({ id: '3', status: CatalogSourceStatus.DISABLED }),
      ]);
      const result = filterSourcesWithModels(sources);
      expect(result?.items).toHaveLength(1);
      expect(result?.items?.[0].id).toBe('1');
    });

    it('returns empty list when no sources have available status', () => {
      const sources = createMockSourceList([
        createMockSource({ id: '1', status: CatalogSourceStatus.ERROR }),
        createMockSource({ id: '2', status: CatalogSourceStatus.DISABLED }),
      ]);
      const result = filterSourcesWithModels(sources);
      expect(result?.items).toHaveLength(0);
    });
  });

  describe('hasSourcesWithModels', () => {
    it('returns false when catalogSources is null', () => {
      expect(hasSourcesWithModels(null)).toBe(false);
    });

    it('returns false when catalogSources has no items', () => {
      expect(hasSourcesWithModels(createMockSourceList([]))).toBe(false);
    });

    it('returns false when no sources have available status', () => {
      const sources = createMockSourceList([
        createMockSource({ id: '1', status: CatalogSourceStatus.ERROR }),
        createMockSource({ id: '2', status: CatalogSourceStatus.DISABLED }),
      ]);
      expect(hasSourcesWithModels(sources)).toBe(false);
    });

    it('returns true when at least one source has available status', () => {
      const sources = createMockSourceList([
        createMockSource({ id: '1', status: CatalogSourceStatus.ERROR }),
        createMockSource({ id: '2', status: CatalogSourceStatus.AVAILABLE }),
      ]);
      expect(hasSourcesWithModels(sources)).toBe(true);
    });

    it('returns true when all sources have available status', () => {
      const sources = createMockSourceList([
        createMockSource({ id: '1', status: CatalogSourceStatus.AVAILABLE }),
        createMockSource({ id: '2', status: CatalogSourceStatus.AVAILABLE }),
      ]);
      expect(hasSourcesWithModels(sources)).toBe(true);
    });
  });

  describe('getUniqueSourceLabels', () => {
    it('returns empty array when catalogSources is null', () => {
      expect(getUniqueSourceLabels(null)).toEqual([]);
    });

    it('returns empty array when catalogSources has no items', () => {
      expect(getUniqueSourceLabels(createMockSourceList([]))).toEqual([]);
    });

    it('returns unique labels from enabled and available sources', () => {
      const sources = createMockSourceList([
        createMockSource({
          id: '1',
          labels: ['Red Hat', 'Enterprise'],
          enabled: true,
          status: CatalogSourceStatus.AVAILABLE,
        }),
        createMockSource({
          id: '2',
          labels: ['Red Hat', 'Community'],
          enabled: true,
          status: CatalogSourceStatus.AVAILABLE,
        }),
      ]);
      const labels = getUniqueSourceLabels(sources);
      expect(labels).toHaveLength(3);
      expect(labels).toContain('Red Hat');
      expect(labels).toContain('Enterprise');
      expect(labels).toContain('Community');
    });

    it('excludes labels from disabled sources', () => {
      const sources = createMockSourceList([
        createMockSource({
          id: '1',
          labels: ['Red Hat'],
          enabled: true,
          status: CatalogSourceStatus.AVAILABLE,
        }),
        createMockSource({
          id: '2',
          labels: ['Excluded'],
          enabled: false,
          status: CatalogSourceStatus.AVAILABLE,
        }),
      ]);
      const labels = getUniqueSourceLabels(sources);
      expect(labels).toEqual(['Red Hat']);
    });

    it('excludes labels from sources without available status', () => {
      const sources = createMockSourceList([
        createMockSource({
          id: '1',
          labels: ['Red Hat'],
          enabled: true,
          status: CatalogSourceStatus.AVAILABLE,
        }),
        createMockSource({
          id: '2',
          labels: ['Error Source'],
          enabled: true,
          status: CatalogSourceStatus.ERROR,
        }),
      ]);
      const labels = getUniqueSourceLabels(sources);
      expect(labels).toEqual(['Red Hat']);
    });

    it('trims whitespace from labels', () => {
      const sources = createMockSourceList([
        createMockSource({
          id: '1',
          labels: ['  Red Hat  ', 'Enterprise'],
          enabled: true,
          status: CatalogSourceStatus.AVAILABLE,
        }),
      ]);
      const labels = getUniqueSourceLabels(sources);
      expect(labels).toContain('Red Hat');
    });

    it('excludes empty or whitespace-only labels', () => {
      const sources = createMockSourceList([
        createMockSource({
          id: '1',
          labels: ['Red Hat', '', '   '],
          enabled: true,
          status: CatalogSourceStatus.AVAILABLE,
        }),
      ]);
      const labels = getUniqueSourceLabels(sources);
      expect(labels).toEqual(['Red Hat']);
    });
  });

  describe('hasSourcesWithoutLabels', () => {
    it('returns false when catalogSources is null', () => {
      expect(hasSourcesWithoutLabels(null)).toBe(false);
    });

    it('returns false when catalogSources has no items', () => {
      expect(hasSourcesWithoutLabels(createMockSourceList([]))).toBe(false);
    });

    it('returns true when an enabled and available source has no labels', () => {
      const sources = createMockSourceList([
        createMockSource({
          id: '1',
          labels: ['Red Hat'],
          enabled: true,
          status: CatalogSourceStatus.AVAILABLE,
        }),
        createMockSource({
          id: '2',
          labels: [],
          enabled: true,
          status: CatalogSourceStatus.AVAILABLE,
        }),
      ]);
      expect(hasSourcesWithoutLabels(sources)).toBe(true);
    });

    it('returns true when an enabled and available source has only whitespace labels', () => {
      const sources = createMockSourceList([
        createMockSource({
          id: '1',
          labels: ['   ', ''],
          enabled: true,
          status: CatalogSourceStatus.AVAILABLE,
        }),
      ]);
      expect(hasSourcesWithoutLabels(sources)).toBe(true);
    });

    it('returns false when all enabled and available sources have labels', () => {
      const sources = createMockSourceList([
        createMockSource({
          id: '1',
          labels: ['Red Hat'],
          enabled: true,
          status: CatalogSourceStatus.AVAILABLE,
        }),
        createMockSource({
          id: '2',
          labels: ['Community'],
          enabled: true,
          status: CatalogSourceStatus.AVAILABLE,
        }),
      ]);
      expect(hasSourcesWithoutLabels(sources)).toBe(false);
    });

    it('ignores disabled sources without labels', () => {
      const sources = createMockSourceList([
        createMockSource({
          id: '1',
          labels: ['Red Hat'],
          enabled: true,
          status: CatalogSourceStatus.AVAILABLE,
        }),
        createMockSource({
          id: '2',
          labels: [],
          enabled: false,
          status: CatalogSourceStatus.AVAILABLE,
        }),
      ]);
      expect(hasSourcesWithoutLabels(sources)).toBe(false);
    });

    it('ignores sources without available status that have no labels', () => {
      const sources = createMockSourceList([
        createMockSource({
          id: '1',
          labels: ['Red Hat'],
          enabled: true,
          status: CatalogSourceStatus.AVAILABLE,
        }),
        createMockSource({
          id: '2',
          labels: [],
          enabled: true,
          status: CatalogSourceStatus.ERROR,
        }),
      ]);
      expect(hasSourcesWithoutLabels(sources)).toBe(false);
>>>>>>> a7a1d695
    });
  });
});<|MERGE_RESOLUTION|>--- conflicted
+++ resolved
@@ -15,11 +15,6 @@
   ModelCatalogTask,
   UseCaseOptionValue,
 } from '~/concepts/modelCatalog/const';
-<<<<<<< HEAD
-import {
-  filtersToFilterQuery,
-  hasFiltersApplied,
-=======
 import { CatalogSourceStatus } from '~/concepts/modelCatalogSettings/const';
 import {
   filtersToFilterQuery,
@@ -28,7 +23,7 @@
   hasSourcesWithModels,
   getUniqueSourceLabels,
   hasSourcesWithoutLabels,
->>>>>>> a7a1d695
+  hasFiltersApplied,
 } from '~/app/pages/modelCatalog/utils/modelCatalogUtils';
 
 // TODO: Implement performance filters.
@@ -321,7 +316,319 @@
   //   });
 });
 
-<<<<<<< HEAD
+describe('catalog source filtering utilities', () => {
+  const createMockSource = (overrides: Partial<CatalogSource> = {}): CatalogSource => ({
+    id: 'source-1',
+    name: 'Test Source',
+    labels: ['Red Hat'],
+    enabled: true,
+    status: CatalogSourceStatus.AVAILABLE,
+    ...overrides,
+  });
+
+  const createMockSourceList = (items: CatalogSource[] = []): CatalogSourceList => ({
+    items,
+    size: items.length,
+    pageSize: 10,
+    nextPageToken: '',
+  });
+
+  describe('filterEnabledCatalogSources', () => {
+    it('returns null when catalogSources is null', () => {
+      expect(filterEnabledCatalogSources(null)).toBeNull();
+    });
+
+    it('returns empty list when no sources are enabled and available', () => {
+      const sources = createMockSourceList([
+        createMockSource({ id: '1', enabled: false, status: CatalogSourceStatus.DISABLED }),
+        createMockSource({ id: '2', enabled: true, status: CatalogSourceStatus.ERROR }),
+      ]);
+      const result = filterEnabledCatalogSources(sources);
+      expect(result?.items).toHaveLength(0);
+    });
+
+    it('filters out disabled sources', () => {
+      const sources = createMockSourceList([
+        createMockSource({ id: '1', enabled: true, status: CatalogSourceStatus.AVAILABLE }),
+        createMockSource({ id: '2', enabled: false, status: CatalogSourceStatus.AVAILABLE }),
+      ]);
+      const result = filterEnabledCatalogSources(sources);
+      expect(result?.items).toHaveLength(1);
+      expect(result?.items?.[0].id).toBe('1');
+    });
+
+    it('filters out sources without available status', () => {
+      const sources = createMockSourceList([
+        createMockSource({ id: '1', enabled: true, status: CatalogSourceStatus.AVAILABLE }),
+        createMockSource({ id: '2', enabled: true, status: CatalogSourceStatus.ERROR }),
+        createMockSource({ id: '3', enabled: true, status: CatalogSourceStatus.DISABLED }),
+      ]);
+      const result = filterEnabledCatalogSources(sources);
+      expect(result?.items).toHaveLength(1);
+      expect(result?.items?.[0].id).toBe('1');
+    });
+
+    it('returns all sources when all are enabled and available', () => {
+      const sources = createMockSourceList([
+        createMockSource({ id: '1', enabled: true, status: CatalogSourceStatus.AVAILABLE }),
+        createMockSource({ id: '2', enabled: true, status: CatalogSourceStatus.AVAILABLE }),
+      ]);
+      const result = filterEnabledCatalogSources(sources);
+      expect(result?.items).toHaveLength(2);
+    });
+  });
+
+  describe('filterSourcesWithModels', () => {
+    it('returns null when catalogSources is null', () => {
+      expect(filterSourcesWithModels(null)).toBeNull();
+    });
+
+    it('returns only sources with available status', () => {
+      const sources = createMockSourceList([
+        createMockSource({ id: '1', status: CatalogSourceStatus.AVAILABLE }),
+        createMockSource({ id: '2', status: CatalogSourceStatus.ERROR }),
+        createMockSource({ id: '3', status: CatalogSourceStatus.DISABLED }),
+      ]);
+      const result = filterSourcesWithModels(sources);
+      expect(result?.items).toHaveLength(1);
+      expect(result?.items?.[0].id).toBe('1');
+    });
+
+    it('returns empty list when no sources have available status', () => {
+      const sources = createMockSourceList([
+        createMockSource({ id: '1', status: CatalogSourceStatus.ERROR }),
+        createMockSource({ id: '2', status: CatalogSourceStatus.DISABLED }),
+      ]);
+      const result = filterSourcesWithModels(sources);
+      expect(result?.items).toHaveLength(0);
+    });
+  });
+
+  describe('hasSourcesWithModels', () => {
+    it('returns false when catalogSources is null', () => {
+      expect(hasSourcesWithModels(null)).toBe(false);
+    });
+
+    it('returns false when catalogSources has no items', () => {
+      expect(hasSourcesWithModels(createMockSourceList([]))).toBe(false);
+    });
+
+    it('returns false when no sources have available status', () => {
+      const sources = createMockSourceList([
+        createMockSource({ id: '1', status: CatalogSourceStatus.ERROR }),
+        createMockSource({ id: '2', status: CatalogSourceStatus.DISABLED }),
+      ]);
+      expect(hasSourcesWithModels(sources)).toBe(false);
+    });
+
+    it('returns true when at least one source has available status', () => {
+      const sources = createMockSourceList([
+        createMockSource({ id: '1', status: CatalogSourceStatus.ERROR }),
+        createMockSource({ id: '2', status: CatalogSourceStatus.AVAILABLE }),
+      ]);
+      expect(hasSourcesWithModels(sources)).toBe(true);
+    });
+
+    it('returns true when all sources have available status', () => {
+      const sources = createMockSourceList([
+        createMockSource({ id: '1', status: CatalogSourceStatus.AVAILABLE }),
+        createMockSource({ id: '2', status: CatalogSourceStatus.AVAILABLE }),
+      ]);
+      expect(hasSourcesWithModels(sources)).toBe(true);
+    });
+  });
+
+  describe('getUniqueSourceLabels', () => {
+    it('returns empty array when catalogSources is null', () => {
+      expect(getUniqueSourceLabels(null)).toEqual([]);
+    });
+
+    it('returns empty array when catalogSources has no items', () => {
+      expect(getUniqueSourceLabels(createMockSourceList([]))).toEqual([]);
+    });
+
+    it('returns unique labels from enabled and available sources', () => {
+      const sources = createMockSourceList([
+        createMockSource({
+          id: '1',
+          labels: ['Red Hat', 'Enterprise'],
+          enabled: true,
+          status: CatalogSourceStatus.AVAILABLE,
+        }),
+        createMockSource({
+          id: '2',
+          labels: ['Red Hat', 'Community'],
+          enabled: true,
+          status: CatalogSourceStatus.AVAILABLE,
+        }),
+      ]);
+      const labels = getUniqueSourceLabels(sources);
+      expect(labels).toHaveLength(3);
+      expect(labels).toContain('Red Hat');
+      expect(labels).toContain('Enterprise');
+      expect(labels).toContain('Community');
+    });
+
+    it('excludes labels from disabled sources', () => {
+      const sources = createMockSourceList([
+        createMockSource({
+          id: '1',
+          labels: ['Red Hat'],
+          enabled: true,
+          status: CatalogSourceStatus.AVAILABLE,
+        }),
+        createMockSource({
+          id: '2',
+          labels: ['Excluded'],
+          enabled: false,
+          status: CatalogSourceStatus.AVAILABLE,
+        }),
+      ]);
+      const labels = getUniqueSourceLabels(sources);
+      expect(labels).toEqual(['Red Hat']);
+    });
+
+    it('excludes labels from sources without available status', () => {
+      const sources = createMockSourceList([
+        createMockSource({
+          id: '1',
+          labels: ['Red Hat'],
+          enabled: true,
+          status: CatalogSourceStatus.AVAILABLE,
+        }),
+        createMockSource({
+          id: '2',
+          labels: ['Error Source'],
+          enabled: true,
+          status: CatalogSourceStatus.ERROR,
+        }),
+      ]);
+      const labels = getUniqueSourceLabels(sources);
+      expect(labels).toEqual(['Red Hat']);
+    });
+
+    it('trims whitespace from labels', () => {
+      const sources = createMockSourceList([
+        createMockSource({
+          id: '1',
+          labels: ['  Red Hat  ', 'Enterprise'],
+          enabled: true,
+          status: CatalogSourceStatus.AVAILABLE,
+        }),
+      ]);
+      const labels = getUniqueSourceLabels(sources);
+      expect(labels).toContain('Red Hat');
+    });
+
+    it('excludes empty or whitespace-only labels', () => {
+      const sources = createMockSourceList([
+        createMockSource({
+          id: '1',
+          labels: ['Red Hat', '', '   '],
+          enabled: true,
+          status: CatalogSourceStatus.AVAILABLE,
+        }),
+      ]);
+      const labels = getUniqueSourceLabels(sources);
+      expect(labels).toEqual(['Red Hat']);
+    });
+  });
+
+  describe('hasSourcesWithoutLabels', () => {
+    it('returns false when catalogSources is null', () => {
+      expect(hasSourcesWithoutLabels(null)).toBe(false);
+    });
+
+    it('returns false when catalogSources has no items', () => {
+      expect(hasSourcesWithoutLabels(createMockSourceList([]))).toBe(false);
+    });
+
+    it('returns true when an enabled and available source has no labels', () => {
+      const sources = createMockSourceList([
+        createMockSource({
+          id: '1',
+          labels: ['Red Hat'],
+          enabled: true,
+          status: CatalogSourceStatus.AVAILABLE,
+        }),
+        createMockSource({
+          id: '2',
+          labels: [],
+          enabled: true,
+          status: CatalogSourceStatus.AVAILABLE,
+        }),
+      ]);
+      expect(hasSourcesWithoutLabels(sources)).toBe(true);
+    });
+
+    it('returns true when an enabled and available source has only whitespace labels', () => {
+      const sources = createMockSourceList([
+        createMockSource({
+          id: '1',
+          labels: ['   ', ''],
+          enabled: true,
+          status: CatalogSourceStatus.AVAILABLE,
+        }),
+      ]);
+      expect(hasSourcesWithoutLabels(sources)).toBe(true);
+    });
+
+    it('returns false when all enabled and available sources have labels', () => {
+      const sources = createMockSourceList([
+        createMockSource({
+          id: '1',
+          labels: ['Red Hat'],
+          enabled: true,
+          status: CatalogSourceStatus.AVAILABLE,
+        }),
+        createMockSource({
+          id: '2',
+          labels: ['Community'],
+          enabled: true,
+          status: CatalogSourceStatus.AVAILABLE,
+        }),
+      ]);
+      expect(hasSourcesWithoutLabels(sources)).toBe(false);
+    });
+
+    it('ignores disabled sources without labels', () => {
+      const sources = createMockSourceList([
+        createMockSource({
+          id: '1',
+          labels: ['Red Hat'],
+          enabled: true,
+          status: CatalogSourceStatus.AVAILABLE,
+        }),
+        createMockSource({
+          id: '2',
+          labels: [],
+          enabled: false,
+          status: CatalogSourceStatus.AVAILABLE,
+        }),
+      ]);
+      expect(hasSourcesWithoutLabels(sources)).toBe(false);
+    });
+
+    it('ignores sources without available status that have no labels', () => {
+      const sources = createMockSourceList([
+        createMockSource({
+          id: '1',
+          labels: ['Red Hat'],
+          enabled: true,
+          status: CatalogSourceStatus.AVAILABLE,
+        }),
+        createMockSource({
+          id: '2',
+          labels: [],
+          enabled: true,
+          status: CatalogSourceStatus.ERROR,
+        }),
+      ]);
+      expect(hasSourcesWithoutLabels(sources)).toBe(false);
+    });
+  });
+});
+
 describe('hasFiltersApplied', () => {
   const mockFormData = ({
     tasks = [],
@@ -493,317 +800,6 @@
         rps_mean: 50,
       });
       expect(hasFiltersApplied(filterData, [])).toBe(false);
-=======
-describe('catalog source filtering utilities', () => {
-  const createMockSource = (overrides: Partial<CatalogSource> = {}): CatalogSource => ({
-    id: 'source-1',
-    name: 'Test Source',
-    labels: ['Red Hat'],
-    enabled: true,
-    status: CatalogSourceStatus.AVAILABLE,
-    ...overrides,
-  });
-
-  const createMockSourceList = (items: CatalogSource[] = []): CatalogSourceList => ({
-    items,
-    size: items.length,
-    pageSize: 10,
-    nextPageToken: '',
-  });
-
-  describe('filterEnabledCatalogSources', () => {
-    it('returns null when catalogSources is null', () => {
-      expect(filterEnabledCatalogSources(null)).toBeNull();
-    });
-
-    it('returns empty list when no sources are enabled and available', () => {
-      const sources = createMockSourceList([
-        createMockSource({ id: '1', enabled: false, status: CatalogSourceStatus.DISABLED }),
-        createMockSource({ id: '2', enabled: true, status: CatalogSourceStatus.ERROR }),
-      ]);
-      const result = filterEnabledCatalogSources(sources);
-      expect(result?.items).toHaveLength(0);
-    });
-
-    it('filters out disabled sources', () => {
-      const sources = createMockSourceList([
-        createMockSource({ id: '1', enabled: true, status: CatalogSourceStatus.AVAILABLE }),
-        createMockSource({ id: '2', enabled: false, status: CatalogSourceStatus.AVAILABLE }),
-      ]);
-      const result = filterEnabledCatalogSources(sources);
-      expect(result?.items).toHaveLength(1);
-      expect(result?.items?.[0].id).toBe('1');
-    });
-
-    it('filters out sources without available status', () => {
-      const sources = createMockSourceList([
-        createMockSource({ id: '1', enabled: true, status: CatalogSourceStatus.AVAILABLE }),
-        createMockSource({ id: '2', enabled: true, status: CatalogSourceStatus.ERROR }),
-        createMockSource({ id: '3', enabled: true, status: CatalogSourceStatus.DISABLED }),
-      ]);
-      const result = filterEnabledCatalogSources(sources);
-      expect(result?.items).toHaveLength(1);
-      expect(result?.items?.[0].id).toBe('1');
-    });
-
-    it('returns all sources when all are enabled and available', () => {
-      const sources = createMockSourceList([
-        createMockSource({ id: '1', enabled: true, status: CatalogSourceStatus.AVAILABLE }),
-        createMockSource({ id: '2', enabled: true, status: CatalogSourceStatus.AVAILABLE }),
-      ]);
-      const result = filterEnabledCatalogSources(sources);
-      expect(result?.items).toHaveLength(2);
-    });
-  });
-
-  describe('filterSourcesWithModels', () => {
-    it('returns null when catalogSources is null', () => {
-      expect(filterSourcesWithModels(null)).toBeNull();
-    });
-
-    it('returns only sources with available status', () => {
-      const sources = createMockSourceList([
-        createMockSource({ id: '1', status: CatalogSourceStatus.AVAILABLE }),
-        createMockSource({ id: '2', status: CatalogSourceStatus.ERROR }),
-        createMockSource({ id: '3', status: CatalogSourceStatus.DISABLED }),
-      ]);
-      const result = filterSourcesWithModels(sources);
-      expect(result?.items).toHaveLength(1);
-      expect(result?.items?.[0].id).toBe('1');
-    });
-
-    it('returns empty list when no sources have available status', () => {
-      const sources = createMockSourceList([
-        createMockSource({ id: '1', status: CatalogSourceStatus.ERROR }),
-        createMockSource({ id: '2', status: CatalogSourceStatus.DISABLED }),
-      ]);
-      const result = filterSourcesWithModels(sources);
-      expect(result?.items).toHaveLength(0);
-    });
-  });
-
-  describe('hasSourcesWithModels', () => {
-    it('returns false when catalogSources is null', () => {
-      expect(hasSourcesWithModels(null)).toBe(false);
-    });
-
-    it('returns false when catalogSources has no items', () => {
-      expect(hasSourcesWithModels(createMockSourceList([]))).toBe(false);
-    });
-
-    it('returns false when no sources have available status', () => {
-      const sources = createMockSourceList([
-        createMockSource({ id: '1', status: CatalogSourceStatus.ERROR }),
-        createMockSource({ id: '2', status: CatalogSourceStatus.DISABLED }),
-      ]);
-      expect(hasSourcesWithModels(sources)).toBe(false);
-    });
-
-    it('returns true when at least one source has available status', () => {
-      const sources = createMockSourceList([
-        createMockSource({ id: '1', status: CatalogSourceStatus.ERROR }),
-        createMockSource({ id: '2', status: CatalogSourceStatus.AVAILABLE }),
-      ]);
-      expect(hasSourcesWithModels(sources)).toBe(true);
-    });
-
-    it('returns true when all sources have available status', () => {
-      const sources = createMockSourceList([
-        createMockSource({ id: '1', status: CatalogSourceStatus.AVAILABLE }),
-        createMockSource({ id: '2', status: CatalogSourceStatus.AVAILABLE }),
-      ]);
-      expect(hasSourcesWithModels(sources)).toBe(true);
-    });
-  });
-
-  describe('getUniqueSourceLabels', () => {
-    it('returns empty array when catalogSources is null', () => {
-      expect(getUniqueSourceLabels(null)).toEqual([]);
-    });
-
-    it('returns empty array when catalogSources has no items', () => {
-      expect(getUniqueSourceLabels(createMockSourceList([]))).toEqual([]);
-    });
-
-    it('returns unique labels from enabled and available sources', () => {
-      const sources = createMockSourceList([
-        createMockSource({
-          id: '1',
-          labels: ['Red Hat', 'Enterprise'],
-          enabled: true,
-          status: CatalogSourceStatus.AVAILABLE,
-        }),
-        createMockSource({
-          id: '2',
-          labels: ['Red Hat', 'Community'],
-          enabled: true,
-          status: CatalogSourceStatus.AVAILABLE,
-        }),
-      ]);
-      const labels = getUniqueSourceLabels(sources);
-      expect(labels).toHaveLength(3);
-      expect(labels).toContain('Red Hat');
-      expect(labels).toContain('Enterprise');
-      expect(labels).toContain('Community');
-    });
-
-    it('excludes labels from disabled sources', () => {
-      const sources = createMockSourceList([
-        createMockSource({
-          id: '1',
-          labels: ['Red Hat'],
-          enabled: true,
-          status: CatalogSourceStatus.AVAILABLE,
-        }),
-        createMockSource({
-          id: '2',
-          labels: ['Excluded'],
-          enabled: false,
-          status: CatalogSourceStatus.AVAILABLE,
-        }),
-      ]);
-      const labels = getUniqueSourceLabels(sources);
-      expect(labels).toEqual(['Red Hat']);
-    });
-
-    it('excludes labels from sources without available status', () => {
-      const sources = createMockSourceList([
-        createMockSource({
-          id: '1',
-          labels: ['Red Hat'],
-          enabled: true,
-          status: CatalogSourceStatus.AVAILABLE,
-        }),
-        createMockSource({
-          id: '2',
-          labels: ['Error Source'],
-          enabled: true,
-          status: CatalogSourceStatus.ERROR,
-        }),
-      ]);
-      const labels = getUniqueSourceLabels(sources);
-      expect(labels).toEqual(['Red Hat']);
-    });
-
-    it('trims whitespace from labels', () => {
-      const sources = createMockSourceList([
-        createMockSource({
-          id: '1',
-          labels: ['  Red Hat  ', 'Enterprise'],
-          enabled: true,
-          status: CatalogSourceStatus.AVAILABLE,
-        }),
-      ]);
-      const labels = getUniqueSourceLabels(sources);
-      expect(labels).toContain('Red Hat');
-    });
-
-    it('excludes empty or whitespace-only labels', () => {
-      const sources = createMockSourceList([
-        createMockSource({
-          id: '1',
-          labels: ['Red Hat', '', '   '],
-          enabled: true,
-          status: CatalogSourceStatus.AVAILABLE,
-        }),
-      ]);
-      const labels = getUniqueSourceLabels(sources);
-      expect(labels).toEqual(['Red Hat']);
-    });
-  });
-
-  describe('hasSourcesWithoutLabels', () => {
-    it('returns false when catalogSources is null', () => {
-      expect(hasSourcesWithoutLabels(null)).toBe(false);
-    });
-
-    it('returns false when catalogSources has no items', () => {
-      expect(hasSourcesWithoutLabels(createMockSourceList([]))).toBe(false);
-    });
-
-    it('returns true when an enabled and available source has no labels', () => {
-      const sources = createMockSourceList([
-        createMockSource({
-          id: '1',
-          labels: ['Red Hat'],
-          enabled: true,
-          status: CatalogSourceStatus.AVAILABLE,
-        }),
-        createMockSource({
-          id: '2',
-          labels: [],
-          enabled: true,
-          status: CatalogSourceStatus.AVAILABLE,
-        }),
-      ]);
-      expect(hasSourcesWithoutLabels(sources)).toBe(true);
-    });
-
-    it('returns true when an enabled and available source has only whitespace labels', () => {
-      const sources = createMockSourceList([
-        createMockSource({
-          id: '1',
-          labels: ['   ', ''],
-          enabled: true,
-          status: CatalogSourceStatus.AVAILABLE,
-        }),
-      ]);
-      expect(hasSourcesWithoutLabels(sources)).toBe(true);
-    });
-
-    it('returns false when all enabled and available sources have labels', () => {
-      const sources = createMockSourceList([
-        createMockSource({
-          id: '1',
-          labels: ['Red Hat'],
-          enabled: true,
-          status: CatalogSourceStatus.AVAILABLE,
-        }),
-        createMockSource({
-          id: '2',
-          labels: ['Community'],
-          enabled: true,
-          status: CatalogSourceStatus.AVAILABLE,
-        }),
-      ]);
-      expect(hasSourcesWithoutLabels(sources)).toBe(false);
-    });
-
-    it('ignores disabled sources without labels', () => {
-      const sources = createMockSourceList([
-        createMockSource({
-          id: '1',
-          labels: ['Red Hat'],
-          enabled: true,
-          status: CatalogSourceStatus.AVAILABLE,
-        }),
-        createMockSource({
-          id: '2',
-          labels: [],
-          enabled: false,
-          status: CatalogSourceStatus.AVAILABLE,
-        }),
-      ]);
-      expect(hasSourcesWithoutLabels(sources)).toBe(false);
-    });
-
-    it('ignores sources without available status that have no labels', () => {
-      const sources = createMockSourceList([
-        createMockSource({
-          id: '1',
-          labels: ['Red Hat'],
-          enabled: true,
-          status: CatalogSourceStatus.AVAILABLE,
-        }),
-        createMockSource({
-          id: '2',
-          labels: [],
-          enabled: true,
-          status: CatalogSourceStatus.ERROR,
-        }),
-      ]);
-      expect(hasSourcesWithoutLabels(sources)).toBe(false);
->>>>>>> a7a1d695
     });
   });
 });