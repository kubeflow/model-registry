--- conflicted
+++ resolved
@@ -4,11 +4,8 @@
 import {
   CatalogArtifacts,
   CatalogArtifactType,
-<<<<<<< HEAD
-=======
   CatalogFilterOptions,
   CatalogFilterOptionsList,
->>>>>>> fe16db3c
   CatalogModel,
   CatalogModelDetailsParams,
   CatalogSourceList,
@@ -115,8 +112,6 @@
     }
   };
   return { isSelected, setSelected };
-<<<<<<< HEAD
-=======
 };
 
 const isArrayOfSelections = (
@@ -199,5 +194,4 @@
 
   // eg. filterQuery=rps_mean+>1+AND+license+IN+('mit','apache-2.0')+AND+ttft_mean+<+10
   return nonEmptyFilters.length === 0 ? '' : `${nonEmptyFilters.join(' AND ')}`.replace(/\s/g, '+');
->>>>>>> fe16db3c
 };