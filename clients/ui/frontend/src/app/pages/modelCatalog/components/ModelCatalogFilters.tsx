import * as React from 'react';
<<<<<<< HEAD
import { Stack, StackItem, Divider, Spinner, Alert } from '@patternfly/react-core';
import { useCatalogFilterOptionList } from '~/app/hooks/modelCatalog/useCatalogFilterOptionList';
=======
import { Stack, Spinner, Alert } from '@patternfly/react-core';
>>>>>>> fe16db3c
import { ModelCatalogContext } from '~/app/context/modelCatalog/ModelCatalogContext';
import { ModelCatalogStringFilterKey } from '~/concepts/modelCatalog/const';
import TaskFilter from './globalFilters/TaskFilter';
import ProviderFilter from './globalFilters/ProviderFilter';
import LicenseFilter from './globalFilters/LicenseFilter';
import LanguageFilter from './globalFilters/LanguageFilter';

const ModelCatalogFilters: React.FC = () => {
<<<<<<< HEAD
  const { apiState } = React.useContext(ModelCatalogContext);
  const [filterOptions, loaded, error] = useCatalogFilterOptionList(apiState);
  const filters = filterOptions?.filters;
  if (!loaded) {
    return <Spinner />;
  }
  if (error) {
    return (
      <Alert variant="danger" title="Failed to load filter options" isInline>
        {error.message}
=======
  const { filterOptions, filterOptionsLoaded, filterOptionsLoadError } =
    React.useContext(ModelCatalogContext);
  const filters = filterOptions?.filters;
  if (!filterOptionsLoaded) {
    return <Spinner />;
  }
  if (filterOptionsLoadError) {
    return (
      <Alert variant="danger" title="Failed to load filter options" isInline>
        {filterOptionsLoadError.message}
>>>>>>> fe16db3c
      </Alert>
    );
  }
  return (
    <Stack hasGutter>
<<<<<<< HEAD
      <StackItem>
        <TaskFilter
          filters={filters && ModelCatalogStringFilterKey.TASK in filters ? filters : undefined}
        />
      </StackItem>
      <Divider />
      <StackItem>
        <ProviderFilter
          filters={filters && ModelCatalogStringFilterKey.PROVIDER in filters ? filters : undefined}
        />
      </StackItem>
      <Divider />
      <StackItem>
        <LicenseFilter
          filters={filters && ModelCatalogStringFilterKey.LICENSE in filters ? filters : undefined}
        />
      </StackItem>
      <Divider />
      <StackItem>
        <LanguageFilter
          filters={filters && ModelCatalogStringFilterKey.LANGUAGE in filters ? filters : undefined}
        />
      </StackItem>
=======
      <TaskFilter
        filters={filters && ModelCatalogStringFilterKey.TASK in filters ? filters : undefined}
      />
      <ProviderFilter
        filters={filters && ModelCatalogStringFilterKey.PROVIDER in filters ? filters : undefined}
      />
      <LicenseFilter
        filters={filters && ModelCatalogStringFilterKey.LICENSE in filters ? filters : undefined}
      />
      <LanguageFilter
        filters={filters && ModelCatalogStringFilterKey.LANGUAGE in filters ? filters : undefined}
      />
>>>>>>> fe16db3c
    </Stack>
  );
};

export default ModelCatalogFilters;<|MERGE_RESOLUTION|>--- conflicted
+++ resolved
@@ -1,10 +1,5 @@
 import * as React from 'react';
-<<<<<<< HEAD
-import { Stack, StackItem, Divider, Spinner, Alert } from '@patternfly/react-core';
-import { useCatalogFilterOptionList } from '~/app/hooks/modelCatalog/useCatalogFilterOptionList';
-=======
 import { Stack, Spinner, Alert } from '@patternfly/react-core';
->>>>>>> fe16db3c
 import { ModelCatalogContext } from '~/app/context/modelCatalog/ModelCatalogContext';
 import { ModelCatalogStringFilterKey } from '~/concepts/modelCatalog/const';
 import TaskFilter from './globalFilters/TaskFilter';
@@ -13,18 +8,6 @@
 import LanguageFilter from './globalFilters/LanguageFilter';
 
 const ModelCatalogFilters: React.FC = () => {
-<<<<<<< HEAD
-  const { apiState } = React.useContext(ModelCatalogContext);
-  const [filterOptions, loaded, error] = useCatalogFilterOptionList(apiState);
-  const filters = filterOptions?.filters;
-  if (!loaded) {
-    return <Spinner />;
-  }
-  if (error) {
-    return (
-      <Alert variant="danger" title="Failed to load filter options" isInline>
-        {error.message}
-=======
   const { filterOptions, filterOptionsLoaded, filterOptionsLoadError } =
     React.useContext(ModelCatalogContext);
   const filters = filterOptions?.filters;
@@ -35,37 +18,11 @@
     return (
       <Alert variant="danger" title="Failed to load filter options" isInline>
         {filterOptionsLoadError.message}
->>>>>>> fe16db3c
       </Alert>
     );
   }
   return (
     <Stack hasGutter>
-<<<<<<< HEAD
-      <StackItem>
-        <TaskFilter
-          filters={filters && ModelCatalogStringFilterKey.TASK in filters ? filters : undefined}
-        />
-      </StackItem>
-      <Divider />
-      <StackItem>
-        <ProviderFilter
-          filters={filters && ModelCatalogStringFilterKey.PROVIDER in filters ? filters : undefined}
-        />
-      </StackItem>
-      <Divider />
-      <StackItem>
-        <LicenseFilter
-          filters={filters && ModelCatalogStringFilterKey.LICENSE in filters ? filters : undefined}
-        />
-      </StackItem>
-      <Divider />
-      <StackItem>
-        <LanguageFilter
-          filters={filters && ModelCatalogStringFilterKey.LANGUAGE in filters ? filters : undefined}
-        />
-      </StackItem>
-=======
       <TaskFilter
         filters={filters && ModelCatalogStringFilterKey.TASK in filters ? filters : undefined}
       />
@@ -78,7 +35,6 @@
       <LanguageFilter
         filters={filters && ModelCatalogStringFilterKey.LANGUAGE in filters ? filters : undefined}
       />
->>>>>>> fe16db3c
     </Stack>
   );
 };
