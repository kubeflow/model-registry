[tool.poetry]
name = "model-registry"
<<<<<<< HEAD
version = "0.1.1"
description = "Client for Red Hat OpenDataHub Model Registry"
=======
version = "0.1.0"
description = "Client for Kubeflow Model Registry"
>>>>>>> be3b2753
authors = ["Isabella Basso do Amaral <idoamara@redhat.com>"]
license = "Apache-2.0"
readme = "README.md"
homepage = "https://github.com/kubeflow/model-registry"

[tool.poetry.urls]
"Issues" = "https://github.com/kubeflow/model-registry/issues"

[tool.poetry.dependencies]
python = ">= 3.9, < 3.11"
attrs = "^21.0"
ml-metadata = "^1.14.0"
# you might consider using locally the following alternative, when developing on Apple-silicon/ARM-based computers:
# ml-metadata = { url = "https://github.com/opendatahub-io/ml-metadata/releases/download/v1.14.0%2Bremote.1/ml_metadata-1.14.0+remote.1-py3-none-any.whl" }
typing-extensions = "^4.8"

huggingface-hub = { version = "^0.20.1", optional = true }

[tool.poetry.extras]
hf = ["huggingface-hub"]

[tool.poetry.group.dev.dependencies]
sphinx = "^7.2.6"
furo = "^2023.9.10"
myst-parser = { extras = ["linkify"], version = "^2.0.0" }
pytest = "^7.4.2"
coverage = { extras = ["toml"], version = "^7.3.2" }
pytest-cov = "^4.1.0"
sphinx-autobuild = "^2021.3.14"
ruff = "^0.1.6"
mypy = "^1.7.0"
testcontainers = "^3.7.1"

[tool.coverage.run]
branch = true
source = ["model_registry"]

[tool.coverage.paths]
source = ["src", "*/site-packages"]
tests = ["tests", "*/tests"]

[tool.coverage.report]
show_missing = true

[build-system]
requires = ["poetry-core"]
build-backend = "poetry.core.masonry.api"

[tool.black]
line-length = 119

[tool.ruff]
target-version = "py39"
select = [
    "F", # pyflakes
    # pycodestyle
    "W", # warnings
    "E", # errors

    "C90", # mccabe
    "B",   # bugbear
    "S",   # flake8-bandit

    "C4",  # flake8-comprehensions
    "D",   # pydocstyle
    "EM",  # flake8-errmsg
    "I",   # isort
    "PT",  # pytest
    "Q",   # flake8-quotes
    "RET", # flake8-return
    "SIM", # flake8-simplify
    "UP",  # pyupgrade
]
respect-gitignore = true
ignore = [
    "D105", # missing docstring in magic method
    "E501", # line too long
    "S101", # use of assert detected
]

[tool.ruff.lint.pydocstyle]
convention = "google"

[tool.ruff.per-file-ignores]
"tests/**/*.py" = [
    "D", # missing docstring in public module
]

[tool.ruff.mccabe]
max-complexity = 8<|MERGE_RESOLUTION|>--- conflicted
+++ resolved
@@ -1,12 +1,7 @@
 [tool.poetry]
 name = "model-registry"
-<<<<<<< HEAD
 version = "0.1.1"
-description = "Client for Red Hat OpenDataHub Model Registry"
-=======
-version = "0.1.0"
 description = "Client for Kubeflow Model Registry"
->>>>>>> be3b2753
 authors = ["Isabella Basso do Amaral <idoamara@redhat.com>"]
 license = "Apache-2.0"
 readme = "README.md"
