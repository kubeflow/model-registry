--- conflicted
+++ resolved
@@ -31,11 +31,8 @@
 
 [tool.poetry.extras]
 hf = ["huggingface-hub"]
-<<<<<<< HEAD
 boto3 = ["boto3"]
-=======
 olot = ["olot"]
->>>>>>> 0f43e9a9
 
 [tool.poetry.group.docs]
 optional = true
