[tool.poetry]
name = "model-registry"
version = "0.2.3a1"
description = "Client for Kubeflow Model Registry"
authors = ["Isabella Basso do Amaral <idoamara@redhat.com>"]
license = "Apache-2.0"
readme = "README.md"
homepage = "https://github.com/kubeflow/model-registry"
<<<<<<< HEAD
documentation = "https://model-registry.readthedocs.io/en/latest/"
=======
packages = [
    { include = "model_registry", from = "src" },
    { include = "mr_openapi", from = "src" },
]
>>>>>>> 99372a5b

[tool.poetry.urls]
"Issues" = "https://github.com/kubeflow/model-registry/issues"

[tool.poetry.dependencies]
python = ">= 3.9, < 4.0"
typing-extensions = "^4.8"
pydantic = "^2.7.4"
python-dateutil = "^2.9.0.post0"
aiohttp = "^3.9.5"
aiohttp-retry = "^2.8.3"
# allows for reentrant event loops (used for sync client)
nest-asyncio = "^1.6.0"
# necessary for modern type annotations using pydantic on 3.9
eval-type-backport = "^0.2.0"

huggingface-hub = { version = ">=0.20.1,<0.24.0", optional = true }

[tool.poetry.extras]
hf = ["huggingface-hub"]

[tool.poetry.group.docs]
optional = true

[tool.poetry.group.docs.dependencies]
sphinx = "^7.2.6"
furo = ">=2023.9.10,<2025.0.0"
myst-parser = { extras = ["linkify"], version = ">=2,<4" }
sphinx-autobuild = ">=2021.3.14,<2025.0.0"

[tool.poetry.group.dev.dependencies]
pytest = ">=7.4.2,<9.0.0"
coverage = { extras = ["toml"], version = "^7.3.2" }
pytest-cov = ">=4.1,<6.0"
ruff = "^0.4.4"
mypy = "^1.7.0"
pytest-asyncio = "^0.23.7"
requests = "^2.32.2"

[tool.coverage.run]
branch = true
source = ["model_registry"]

[tool.coverage.paths]
source = ["src", "*/site-packages"]
tests = ["tests", "*/tests"]

[tool.coverage.report]
show_missing = true

[build-system]
requires = ["poetry-core"]
build-backend = "poetry.core.masonry.api"

[tool.black]
line-length = 119

[tool.pytest.ini_options]
asyncio_mode = "auto"

[tool.ruff]
target-version = "py39"
respect-gitignore = true

[tool.ruff.lint]
select = [
    "F", # pyflakes
    # pycodestyle
    "W", # warnings
    "E", # errors

    "C90", # mccabe
    "B",   # bugbear
    "S",   # flake8-bandit

    "C4",  # flake8-comprehensions
    "D",   # pydocstyle
    "EM",  # flake8-errmsg
    "I",   # isort
    "PT",  # pytest
    "Q",   # flake8-quotes
    "RET", # flake8-return
    "SIM", # flake8-simplify
    "UP",  # pyupgrade
]
ignore = [
    "D105", # missing docstring in magic method
    "E501", # line too long
    "S101", # use of assert detected
]
mccabe.max-complexity = 8
per-file-ignores = { "tests/**/*.py" = [
    "D", # missing docstring in public module
] }

[tool.ruff.lint.pydocstyle]
convention = "google"

[tool.mypy]
python_version = "3.9"
strict = false
pretty = true
show_column_numbers = true
show_error_codes = true
show_error_context = true
ignore_missing_imports = true<|MERGE_RESOLUTION|>--- conflicted
+++ resolved
@@ -6,14 +6,11 @@
 license = "Apache-2.0"
 readme = "README.md"
 homepage = "https://github.com/kubeflow/model-registry"
-<<<<<<< HEAD
 documentation = "https://model-registry.readthedocs.io/en/latest/"
-=======
 packages = [
     { include = "model_registry", from = "src" },
     { include = "mr_openapi", from = "src" },
 ]
->>>>>>> 99372a5b
 
 [tool.poetry.urls]
 "Issues" = "https://github.com/kubeflow/model-registry/issues"
