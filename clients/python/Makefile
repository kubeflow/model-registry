--- conflicted
+++ resolved
@@ -1,11 +1,7 @@
 all: install tidy
 
-<<<<<<< HEAD
 IMG_REGISTRY ?= quay.io
 IMG_VERSION ?= latest 
-=======
-IMG_VERSION ?= latest
->>>>>>> 50fd43c2
 
 .PHONY: install
 install:
