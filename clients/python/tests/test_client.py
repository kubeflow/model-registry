--- conflicted
+++ resolved
@@ -837,7 +837,6 @@
     assert "please ensure path is correct" in str(e.value).lower()
 
 
-<<<<<<< HEAD
 @pytest.mark.usefixtures("uv_event_loop")
 @pytest.mark.e2e
 async def test_custom_async_runner_with_ray(
@@ -875,7 +874,8 @@
         assert ma.model_format_name == "onnx"
 
     ray.get(test_with_ray.remote())
-=======
+
+
 @pytest.mark.e2e
 def test_upload_artifact_and_register_model_with_default_oci(
     client: ModelRegistry,
@@ -967,5 +967,4 @@
     assert (
         'Param "upload_params" is required to perform an upload. Please ensure the value provided is valid'
         in str(e.value)
-    )
->>>>>>> 76b8ce7c
+    )