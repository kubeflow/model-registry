package cmd

import (
	"context"
	"fmt"
	"net/http"
	"reflect"

	"github.com/golang/glog"
	"github.com/kubeflow/model-registry/catalog/internal/catalog"
	"github.com/kubeflow/model-registry/catalog/internal/db/models"
	"github.com/kubeflow/model-registry/catalog/internal/db/service"
	"github.com/kubeflow/model-registry/catalog/internal/server/openapi"
	"github.com/kubeflow/model-registry/internal/datastore"
	"github.com/kubeflow/model-registry/internal/datastore/embedmd"
	"github.com/spf13/cobra"
)

var catalogCfg = struct {
<<<<<<< HEAD
	ListenAddress string
	ConfigPath    []string
}{
	ListenAddress: "0.0.0.0:8080",
	ConfigPath:    []string{"sources.yaml"},
=======
	ListenAddress          string
	ConfigPath             []string
	PerformanceMetricsPath []string
}{
	ListenAddress:          "0.0.0.0:8080",
	ConfigPath:             []string{"sources.yaml"},
	PerformanceMetricsPath: []string{},
>>>>>>> fe16db3c
}

var CatalogCmd = &cobra.Command{
	Use:   "catalog",
	Short: "Catalog API server",
	Long: `Launch the API server for the model catalog. Use PostgreSQL's
	environment variables
	(https://www.postgresql.org/docs/current/libpq-envars.html) to
	configure the database connection.`,
	RunE: runCatalogServer,
}

func init() {
	fs := CatalogCmd.Flags()
	fs.StringVarP(&catalogCfg.ListenAddress, "listen", "l", catalogCfg.ListenAddress, "Address to listen on")
	fs.StringSliceVar(&catalogCfg.ConfigPath, "catalogs-path", catalogCfg.ConfigPath, "Path to catalog source configuration file")
<<<<<<< HEAD
=======
	fs.StringSliceVar(&catalogCfg.PerformanceMetricsPath, "performance-metrics", catalogCfg.PerformanceMetricsPath, "Path to performance metrics data directory")
>>>>>>> fe16db3c
}

func runCatalogServer(cmd *cobra.Command, args []string) error {
	ds, err := datastore.NewConnector("embedmd", &embedmd.EmbedMDConfig{
		DatabaseType: "postgres", // We only support postgres right now
		DatabaseDSN:  "",         // Empty DSN, see https://www.postgresql.org/docs/current/libpq-envars.html
	})
	if err != nil {
		return fmt.Errorf("error creating datastore: %w", err)
	}

	repoSet, err := ds.Connect(service.DatastoreSpec())
	if err != nil {
		return fmt.Errorf("error initializing datastore: %v", err)
	}

	services := service.NewServices(
		getRepo[models.CatalogModelRepository](repoSet),
		getRepo[models.CatalogArtifactRepository](repoSet),
		getRepo[models.CatalogModelArtifactRepository](repoSet),
		getRepo[models.CatalogMetricsArtifactRepository](repoSet),
	)

	sources, err := catalog.LoadCatalogSources(context.Background(), services, catalogCfg.ConfigPath)
	if err != nil {
		return fmt.Errorf("error loading catalog sources: %v", err)
	}

<<<<<<< HEAD
	svc := openapi.NewModelCatalogServiceAPIService(catalog.NewDBCatalog(
		getRepo[models.CatalogModelRepository](repoSet),
		getRepo[models.CatalogArtifactRepository](repoSet),
=======
	modelRepo := getRepo[models.CatalogModelRepository](repoSet)
	artifactRepo := getRepo[models.CatalogArtifactRepository](repoSet)
	metricsArtifactRepo := getRepo[models.CatalogMetricsArtifactRepository](repoSet)

	svc := openapi.NewModelCatalogServiceAPIService(catalog.NewDBCatalog(
		modelRepo,
		artifactRepo,
>>>>>>> fe16db3c
	), sources)
	ctrl := openapi.NewModelCatalogServiceAPIController(svc)

	err = catalog.LoadPerformanceMetricsData(catalogCfg.PerformanceMetricsPath, modelRepo, metricsArtifactRepo, repoSet.TypeMap())
	if err != nil {
		return fmt.Errorf("error loading performance metrics data: %v", err)
	}

	glog.Infof("Catalog API server listening on %s", catalogCfg.ListenAddress)
	return http.ListenAndServe(catalogCfg.ListenAddress, openapi.NewRouter(ctrl))
}

func getRepo[T any](repoSet datastore.RepoSet) T {
	repo, err := repoSet.Repository(reflect.TypeFor[T]())
	if err != nil {
		panic(fmt.Sprintf("unable to get repository: %v", err))
	}

	return repo.(T)
}<|MERGE_RESOLUTION|>--- conflicted
+++ resolved
@@ -17,13 +17,6 @@
 )
 
 var catalogCfg = struct {
-<<<<<<< HEAD
-	ListenAddress string
-	ConfigPath    []string
-}{
-	ListenAddress: "0.0.0.0:8080",
-	ConfigPath:    []string{"sources.yaml"},
-=======
 	ListenAddress          string
 	ConfigPath             []string
 	PerformanceMetricsPath []string
@@ -31,7 +24,6 @@
 	ListenAddress:          "0.0.0.0:8080",
 	ConfigPath:             []string{"sources.yaml"},
 	PerformanceMetricsPath: []string{},
->>>>>>> fe16db3c
 }
 
 var CatalogCmd = &cobra.Command{
@@ -48,10 +40,7 @@
 	fs := CatalogCmd.Flags()
 	fs.StringVarP(&catalogCfg.ListenAddress, "listen", "l", catalogCfg.ListenAddress, "Address to listen on")
 	fs.StringSliceVar(&catalogCfg.ConfigPath, "catalogs-path", catalogCfg.ConfigPath, "Path to catalog source configuration file")
-<<<<<<< HEAD
-=======
 	fs.StringSliceVar(&catalogCfg.PerformanceMetricsPath, "performance-metrics", catalogCfg.PerformanceMetricsPath, "Path to performance metrics data directory")
->>>>>>> fe16db3c
 }
 
 func runCatalogServer(cmd *cobra.Command, args []string) error {
@@ -80,11 +69,6 @@
 		return fmt.Errorf("error loading catalog sources: %v", err)
 	}
 
-<<<<<<< HEAD
-	svc := openapi.NewModelCatalogServiceAPIService(catalog.NewDBCatalog(
-		getRepo[models.CatalogModelRepository](repoSet),
-		getRepo[models.CatalogArtifactRepository](repoSet),
-=======
 	modelRepo := getRepo[models.CatalogModelRepository](repoSet)
 	artifactRepo := getRepo[models.CatalogArtifactRepository](repoSet)
 	metricsArtifactRepo := getRepo[models.CatalogMetricsArtifactRepository](repoSet)
@@ -92,7 +76,6 @@
 	svc := openapi.NewModelCatalogServiceAPIService(catalog.NewDBCatalog(
 		modelRepo,
 		artifactRepo,
->>>>>>> fe16db3c
 	), sources)
 	ctrl := openapi.NewModelCatalogServiceAPIController(svc)
 
