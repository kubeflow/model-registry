package catalog

import (
	"context"
	"encoding/json"
	"fmt"
	"os"
	"path/filepath"
	"strconv"
	"strings"

	"k8s.io/apimachinery/pkg/util/yaml"

	"github.com/golang/glog"
	dbmodels "github.com/kubeflow/model-registry/catalog/internal/db/models"
	apimodels "github.com/kubeflow/model-registry/catalog/pkg/openapi"
	"github.com/kubeflow/model-registry/internal/db/models"
)

const (
	yamlCatalogPathKey = "yamlCatalogPath"
	excludedModelsKey  = "excludedModels"
)

// convertMetadataValueToProperty converts a MetadataValue to a Properties object
// This helper eliminates code duplication when converting custom properties
func convertMetadataValueToProperty(key string, value apimodels.MetadataValue) models.Properties {
	// Handle different MetadataValue types
	if value.MetadataStringValue != nil {
		return models.NewStringProperty(key, value.MetadataStringValue.StringValue, true)
	} else if value.MetadataIntValue != nil {
		// MetadataIntValue.IntValue is a string, need to convert to int32
		if intVal, err := strconv.ParseInt(value.MetadataIntValue.IntValue, 10, 32); err == nil {
			return models.NewIntProperty(key, int32(intVal), true)
		} else {
			// If parsing fails, store as string
			return models.NewStringProperty(key, value.MetadataIntValue.IntValue, true)
		}
	} else if value.MetadataDoubleValue != nil {
		return models.NewDoubleProperty(key, value.MetadataDoubleValue.DoubleValue, true)
	} else if value.MetadataBoolValue != nil {
		return models.NewBoolProperty(key, value.MetadataBoolValue.BoolValue, true)
	} else {
		// For complex types, serialize to JSON
		if jsonBytes, err := json.Marshal(value); err == nil {
			return models.NewStringProperty(key, string(jsonBytes), true)
		}
		// Fallback to empty string if JSON marshaling fails
		return models.NewStringProperty(key, "", true)
	}
}

// convertCustomProperties converts a map of custom properties to a slice of Properties
func convertCustomProperties(customProps *map[string]apimodels.MetadataValue) []models.Properties {
	if customProps == nil {
		return nil
	}

	var properties []models.Properties
	for key, value := range *customProps {
		properties = append(properties, convertMetadataValueToProperty(key, value))
	}
	return properties
}

func init() {
	if err := RegisterModelProvider("yaml", newYamlModelProvider); err != nil {
		panic(err)
	}
}

type yamlModel struct {
	apimodels.CatalogModel `yaml:",inline"`
	Artifacts              []*yamlArtifact `yaml:"artifacts"`
}

type yamlArtifact struct {
	apimodels.CatalogArtifact
}

// convertModelAttributes converts basic model attributes and timestamps
func (ym *yamlModel) convertModelAttributes() *dbmodels.CatalogModelAttributes {
	attrs := &dbmodels.CatalogModelAttributes{
		Name: &ym.Name,
	}

	// Convert timestamps
	if ym.CreateTimeSinceEpoch != nil {
		if createTime, err := strconv.ParseInt(*ym.CreateTimeSinceEpoch, 10, 64); err == nil {
			attrs.CreateTimeSinceEpoch = &createTime
		}
	}

	if ym.LastUpdateTimeSinceEpoch != nil {
		if updateTime, err := strconv.ParseInt(*ym.LastUpdateTimeSinceEpoch, 10, 64); err == nil {
			attrs.LastUpdateTimeSinceEpoch = &updateTime
		}
	}

	return attrs
}

// convertModelProperties converts model properties to regular and custom properties
func (ym *yamlModel) convertModelProperties() ([]models.Properties, []models.Properties) {
	var properties []models.Properties
	var customProperties []models.Properties

	// Regular properties
	if ym.Description != nil {
		properties = append(properties, models.NewStringProperty("description", *ym.Description, false))
	}
	if ym.Readme != nil {
		properties = append(properties, models.NewStringProperty("readme", *ym.Readme, false))
	}
	if ym.Maturity != nil {
		properties = append(properties, models.NewStringProperty("maturity", *ym.Maturity, false))
	}
	if ym.Provider != nil {
		properties = append(properties, models.NewStringProperty("provider", *ym.Provider, false))
	}
	if ym.Logo != nil {
		properties = append(properties, models.NewStringProperty("logo", *ym.Logo, false))
	}
	if ym.License != nil {
		properties = append(properties, models.NewStringProperty("license", *ym.License, false))
	}
	if ym.LicenseLink != nil {
		properties = append(properties, models.NewStringProperty("license_link", *ym.LicenseLink, false))
	}
	if ym.LibraryName != nil {
		properties = append(properties, models.NewStringProperty("library_name", *ym.LibraryName, false))
	}
	if ym.SourceId != nil {
		properties = append(properties, models.NewStringProperty("source_id", *ym.SourceId, false))
	}

	// Convert array properties as struct properties
	if ym.Language == nil {
		ym.Language = []string{}
	}
	if languageJSON, err := json.Marshal(ym.Language); err == nil {
		properties = append(properties, models.NewStringProperty("language", string(languageJSON), false))
	}

	if ym.Tasks == nil {
		ym.Tasks = []string{}
	}
	if tasksJSON, err := json.Marshal(ym.Tasks); err == nil {
		properties = append(properties, models.NewStringProperty("tasks", string(tasksJSON), false))
	}

	// Convert custom properties from the YAML model
	if customProps := convertCustomProperties(ym.CustomProperties); customProps != nil {
		customProperties = append(customProperties, customProps...)
	}

	return properties, customProperties
}

// convertModelArtifact converts a CatalogModelArtifact to database format
func convertModelArtifact(artifact *apimodels.CatalogModelArtifact) *dbmodels.CatalogArtifact {
	modelArtifact := &dbmodels.CatalogModelArtifactImpl{}

	// Set basic attributes
	attrs := &dbmodels.CatalogModelArtifactAttributes{
		URI: &artifact.Uri,
	}

	// Convert timestamps
	if artifact.CreateTimeSinceEpoch != nil {
		if createTime, err := strconv.ParseInt(*artifact.CreateTimeSinceEpoch, 10, 64); err == nil {
			attrs.CreateTimeSinceEpoch = &createTime
		}
	}
	if artifact.LastUpdateTimeSinceEpoch != nil {
		if updateTime, err := strconv.ParseInt(*artifact.LastUpdateTimeSinceEpoch, 10, 64); err == nil {
			attrs.LastUpdateTimeSinceEpoch = &updateTime
		}
	}

	modelArtifact.Attributes = attrs

	var artifactProperties []models.Properties
	artifactProperties = append(artifactProperties, models.NewStringProperty("uri", artifact.Uri, false))

	// Convert custom properties using helper function
	if customProps := convertCustomProperties(artifact.CustomProperties); customProps != nil {
		modelArtifact.CustomProperties = &customProps
	}

	modelArtifact.Properties = &artifactProperties

	return &dbmodels.CatalogArtifact{
		CatalogModelArtifact: modelArtifact,
	}
}

// convertMetricsArtifact converts a CatalogMetricsArtifact to database format
func convertMetricsArtifact(artifact *apimodels.CatalogMetricsArtifact) *dbmodels.CatalogArtifact {
	metricsArtifact := &dbmodels.CatalogMetricsArtifactImpl{}

	// Set basic attributes
	attrs := &dbmodels.CatalogMetricsArtifactAttributes{
		MetricsType: dbmodels.MetricsType(artifact.MetricsType),
<<<<<<< HEAD
	}

	// Convert timestamps
	if artifact.CreateTimeSinceEpoch != nil {
		if createTime, err := strconv.ParseInt(*artifact.CreateTimeSinceEpoch, 10, 64); err == nil {
			attrs.CreateTimeSinceEpoch = &createTime
		}
=======
>>>>>>> fe16db3c
	}
	if artifact.LastUpdateTimeSinceEpoch != nil {
		if updateTime, err := strconv.ParseInt(*artifact.LastUpdateTimeSinceEpoch, 10, 64); err == nil {
			attrs.LastUpdateTimeSinceEpoch = &updateTime
		}
	}

	metricsArtifact.Attributes = attrs

	// Handle properties
	var artifactProperties []models.Properties
	artifactProperties = append(artifactProperties, models.NewStringProperty("metricsType", artifact.MetricsType, false))

<<<<<<< HEAD
	// Convert custom properties using helper function
	if customProps := convertCustomProperties(artifact.CustomProperties); customProps != nil {
		metricsArtifact.CustomProperties = &customProps
	}

=======
	// Convert timestamps
	if artifact.CreateTimeSinceEpoch != nil {
		if createTime, err := strconv.ParseInt(*artifact.CreateTimeSinceEpoch, 10, 64); err == nil {
			attrs.CreateTimeSinceEpoch = &createTime
		}
	}
	if artifact.LastUpdateTimeSinceEpoch != nil {
		if updateTime, err := strconv.ParseInt(*artifact.LastUpdateTimeSinceEpoch, 10, 64); err == nil {
			attrs.LastUpdateTimeSinceEpoch = &updateTime
		}
	}

	metricsArtifact.Attributes = attrs

	// Handle properties
	var artifactProperties []models.Properties
	artifactProperties = append(artifactProperties, models.NewStringProperty("metricsType", artifact.MetricsType, false))

	// Convert custom properties using helper function
	if customProps := convertCustomProperties(artifact.CustomProperties); customProps != nil {
		metricsArtifact.CustomProperties = &customProps
	}

>>>>>>> fe16db3c
	metricsArtifact.Properties = &artifactProperties

	return &dbmodels.CatalogArtifact{
		CatalogMetricsArtifact: metricsArtifact,
	}
}

func (ym *yamlModel) ToModelProviderRecord() ModelProviderRecord {
	model := dbmodels.CatalogModelImpl{}
	artifacts := make([]dbmodels.CatalogArtifact, len(ym.Artifacts))

	// Convert model attributes
	model.Attributes = ym.convertModelAttributes()
<<<<<<< HEAD

	// Convert model properties
	properties, customProperties := ym.convertModelProperties()
	if len(properties) > 0 {
		model.Properties = &properties
	}
	if len(customProperties) > 0 {
		model.CustomProperties = &customProperties
=======

	// Convert model properties
	properties, customProperties := ym.convertModelProperties()
	if len(properties) > 0 {
		model.Properties = &properties
	}
	if len(customProperties) > 0 {
		model.CustomProperties = &customProperties
	}

	// Convert artifacts
	for j := range ym.Artifacts {
		if ym.Artifacts[j].CatalogModelArtifact != nil {
			artifacts[j] = *convertModelArtifact(ym.Artifacts[j].CatalogModelArtifact)
		} else if ym.Artifacts[j].CatalogMetricsArtifact != nil {
			artifacts[j] = *convertMetricsArtifact(ym.Artifacts[j].CatalogMetricsArtifact)
		}
	}

	return ModelProviderRecord{
		Model:     &model,
		Artifacts: artifacts,
>>>>>>> fe16db3c
	}
}

<<<<<<< HEAD
	// Convert artifacts
	for j := range ym.Artifacts {
		if ym.Artifacts[j].CatalogModelArtifact != nil {
			artifacts[j] = *convertModelArtifact(ym.Artifacts[j].CatalogModelArtifact)
		} else if ym.Artifacts[j].CatalogMetricsArtifact != nil {
			artifacts[j] = *convertMetricsArtifact(ym.Artifacts[j].CatalogMetricsArtifact)
		}
	}

	return ModelProviderRecord{
		Model:     &model,
		Artifacts: artifacts,
	}
}

func (a *yamlArtifact) UnmarshalJSON(buf []byte) error {
	// This is very similar to generated code to unmarshal a
	// CatalogArtifact, but this version properly handles artifacts without
	// an artifactType, which is important for backwards compatibility.
	var yat struct {
		ArtifactType string `json:"artifactType"`
	}

	err := json.Unmarshal(buf, &yat)
	if err != nil {
		return err
	}

	switch yat.ArtifactType {
	case "model-artifact", "":
		err = json.Unmarshal(buf, &a.CatalogArtifact.CatalogModelArtifact)
		if a.CatalogArtifact.CatalogModelArtifact != nil {
			// Ensure artifactType is set even if it wasn't initially.
			a.CatalogArtifact.CatalogModelArtifact.ArtifactType = "model-artifact"
		}
	case "metrics-artifact":
		err = json.Unmarshal(buf, &a.CatalogArtifact.CatalogMetricsArtifact)
	default:
		return fmt.Errorf("unknown artifactType: %s", yat.ArtifactType)
	}

=======
func (a *yamlArtifact) UnmarshalJSON(buf []byte) error {
	// This is very similar to generated code to unmarshal a
	// CatalogArtifact, but this version properly handles artifacts without
	// an artifactType, which is important for backwards compatibility.
	var yat struct {
		ArtifactType string `json:"artifactType"`
	}

	err := json.Unmarshal(buf, &yat)
	if err != nil {
		return err
	}

	switch yat.ArtifactType {
	case "model-artifact", "":
		err = json.Unmarshal(buf, &a.CatalogArtifact.CatalogModelArtifact)
		if a.CatalogArtifact.CatalogModelArtifact != nil {
			// Ensure artifactType is set even if it wasn't initially.
			a.CatalogArtifact.CatalogModelArtifact.ArtifactType = "model-artifact"
		}
	case "metrics-artifact":
		err = json.Unmarshal(buf, &a.CatalogArtifact.CatalogMetricsArtifact)
	default:
		return fmt.Errorf("unknown artifactType: %s", yat.ArtifactType)
	}

>>>>>>> fe16db3c
	return err
}

type yamlCatalog struct {
	Source string      `yaml:"source"`
	Models []yamlModel `yaml:"models"`
}

func isModelExcluded(modelName string, patterns []string) bool {
	for _, pattern := range patterns {
		if strings.HasSuffix(pattern, "*") {
			if strings.HasPrefix(modelName, strings.TrimSuffix(pattern, "*")) {
				return true
			}
		} else if modelName == pattern {
			return true
		}
	}
	return false
}

type yamlModelProvider struct {
	path           string
	excludedModels map[string]struct{}
}

func (p *yamlModelProvider) Models(ctx context.Context) (<-chan ModelProviderRecord, error) {
	// read the catalog and report errors
	catalog, err := p.read()
	if err != nil {
		return nil, err
	}

	ch := make(chan ModelProviderRecord)
	go func() {
		defer close(ch)

		// Send the initial list right away.
		p.emit(ctx, catalog, ch)

		// Watch for changes
		changes, err := getMonitor().Path(ctx, p.path)
		if err != nil {
			// Not fatal, we still have the inital load, but there
			// won't be any updates.
			glog.Errorf("unable to watch YAML catalog file: %v", err)
			return
		}

		for {
			select {
			case <-ctx.Done():
				return
			case <-changes:
				glog.Infof("Reloading YAML catalog %s", p.path)

				catalog, err = p.read()
				if err != nil {
					glog.Errorf("unable to load YAML catalog: %v", err)
					continue
				}

				p.emit(ctx, catalog, ch)
			}
		}
	}()

	return ch, nil
}

func (p *yamlModelProvider) read() (*yamlCatalog, error) {
	buf, err := os.ReadFile(p.path)
	if err != nil {
		return nil, fmt.Errorf("failed to read %s file: %v", yamlCatalogPathKey, err)
	}

	var catalog yamlCatalog
	if err = yaml.UnmarshalStrict(buf, &catalog); err != nil {
		return nil, fmt.Errorf("failed to parse %s file: %v", yamlCatalogPathKey, err)
	}

	return &catalog, nil
}

func (p *yamlModelProvider) emit(ctx context.Context, catalog *yamlCatalog, out chan<- ModelProviderRecord) {
	done := ctx.Done()
	for _, model := range catalog.Models {
		if _, excluded := p.excludedModels[model.Name]; excluded {
			continue
		}

		select {
		case out <- model.ToModelProviderRecord():
		case <-done:
			return
		}
	}
}

func newYamlModelProvider(ctx context.Context, source *Source, reldir string) (<-chan ModelProviderRecord, error) {
	p := &yamlModelProvider{}

	path, exists := source.Properties[yamlCatalogPathKey].(string)
	if !exists || path == "" {
		return nil, fmt.Errorf("missing %s string property", yamlCatalogPathKey)
<<<<<<< HEAD
	}

	p.path = filepath.Join(reldir, path)

	// Excluded models is an optional source property.
	if _, exists := source.Properties[excludedModelsKey]; exists {
		excludedModels, ok := source.Properties[excludedModelsKey].([]any)
		if !ok {
			return nil, fmt.Errorf("%q property should be a list", excludedModelsKey)
		}

=======
	}

	if filepath.IsAbs(path) {
		p.path = path
	} else {
		p.path = filepath.Join(reldir, path)
	}

	// Excluded models is an optional source property.
	if _, exists := source.Properties[excludedModelsKey]; exists {
		excludedModels, ok := source.Properties[excludedModelsKey].([]any)
		if !ok {
			return nil, fmt.Errorf("%q property should be a list", excludedModelsKey)
		}

>>>>>>> fe16db3c
		p.excludedModels = make(map[string]struct{}, len(excludedModels))
		for i, name := range excludedModels {
			nameStr, ok := name.(string)
			if !ok {
				return nil, fmt.Errorf("%s: invalid list: index %d: wanted string, got %T", name, i, name)
			}
			p.excludedModels[nameStr] = struct{}{}
		}
	}

	return p.Models(ctx)
}<|MERGE_RESOLUTION|>--- conflicted
+++ resolved
@@ -202,7 +202,6 @@
 	// Set basic attributes
 	attrs := &dbmodels.CatalogMetricsArtifactAttributes{
 		MetricsType: dbmodels.MetricsType(artifact.MetricsType),
-<<<<<<< HEAD
 	}
 
 	// Convert timestamps
@@ -210,8 +209,6 @@
 		if createTime, err := strconv.ParseInt(*artifact.CreateTimeSinceEpoch, 10, 64); err == nil {
 			attrs.CreateTimeSinceEpoch = &createTime
 		}
-=======
->>>>>>> fe16db3c
 	}
 	if artifact.LastUpdateTimeSinceEpoch != nil {
 		if updateTime, err := strconv.ParseInt(*artifact.LastUpdateTimeSinceEpoch, 10, 64); err == nil {
@@ -225,37 +222,11 @@
 	var artifactProperties []models.Properties
 	artifactProperties = append(artifactProperties, models.NewStringProperty("metricsType", artifact.MetricsType, false))
 
-<<<<<<< HEAD
 	// Convert custom properties using helper function
 	if customProps := convertCustomProperties(artifact.CustomProperties); customProps != nil {
 		metricsArtifact.CustomProperties = &customProps
 	}
 
-=======
-	// Convert timestamps
-	if artifact.CreateTimeSinceEpoch != nil {
-		if createTime, err := strconv.ParseInt(*artifact.CreateTimeSinceEpoch, 10, 64); err == nil {
-			attrs.CreateTimeSinceEpoch = &createTime
-		}
-	}
-	if artifact.LastUpdateTimeSinceEpoch != nil {
-		if updateTime, err := strconv.ParseInt(*artifact.LastUpdateTimeSinceEpoch, 10, 64); err == nil {
-			attrs.LastUpdateTimeSinceEpoch = &updateTime
-		}
-	}
-
-	metricsArtifact.Attributes = attrs
-
-	// Handle properties
-	var artifactProperties []models.Properties
-	artifactProperties = append(artifactProperties, models.NewStringProperty("metricsType", artifact.MetricsType, false))
-
-	// Convert custom properties using helper function
-	if customProps := convertCustomProperties(artifact.CustomProperties); customProps != nil {
-		metricsArtifact.CustomProperties = &customProps
-	}
-
->>>>>>> fe16db3c
 	metricsArtifact.Properties = &artifactProperties
 
 	return &dbmodels.CatalogArtifact{
@@ -269,16 +240,6 @@
 
 	// Convert model attributes
 	model.Attributes = ym.convertModelAttributes()
-<<<<<<< HEAD
-
-	// Convert model properties
-	properties, customProperties := ym.convertModelProperties()
-	if len(properties) > 0 {
-		model.Properties = &properties
-	}
-	if len(customProperties) > 0 {
-		model.CustomProperties = &customProperties
-=======
 
 	// Convert model properties
 	properties, customProperties := ym.convertModelProperties()
@@ -301,23 +262,6 @@
 	return ModelProviderRecord{
 		Model:     &model,
 		Artifacts: artifacts,
->>>>>>> fe16db3c
-	}
-}
-
-<<<<<<< HEAD
-	// Convert artifacts
-	for j := range ym.Artifacts {
-		if ym.Artifacts[j].CatalogModelArtifact != nil {
-			artifacts[j] = *convertModelArtifact(ym.Artifacts[j].CatalogModelArtifact)
-		} else if ym.Artifacts[j].CatalogMetricsArtifact != nil {
-			artifacts[j] = *convertMetricsArtifact(ym.Artifacts[j].CatalogMetricsArtifact)
-		}
-	}
-
-	return ModelProviderRecord{
-		Model:     &model,
-		Artifacts: artifacts,
 	}
 }
 
@@ -347,34 +291,6 @@
 		return fmt.Errorf("unknown artifactType: %s", yat.ArtifactType)
 	}
 
-=======
-func (a *yamlArtifact) UnmarshalJSON(buf []byte) error {
-	// This is very similar to generated code to unmarshal a
-	// CatalogArtifact, but this version properly handles artifacts without
-	// an artifactType, which is important for backwards compatibility.
-	var yat struct {
-		ArtifactType string `json:"artifactType"`
-	}
-
-	err := json.Unmarshal(buf, &yat)
-	if err != nil {
-		return err
-	}
-
-	switch yat.ArtifactType {
-	case "model-artifact", "":
-		err = json.Unmarshal(buf, &a.CatalogArtifact.CatalogModelArtifact)
-		if a.CatalogArtifact.CatalogModelArtifact != nil {
-			// Ensure artifactType is set even if it wasn't initially.
-			a.CatalogArtifact.CatalogModelArtifact.ArtifactType = "model-artifact"
-		}
-	case "metrics-artifact":
-		err = json.Unmarshal(buf, &a.CatalogArtifact.CatalogMetricsArtifact)
-	default:
-		return fmt.Errorf("unknown artifactType: %s", yat.ArtifactType)
-	}
-
->>>>>>> fe16db3c
 	return err
 }
 
@@ -480,10 +396,13 @@
 	path, exists := source.Properties[yamlCatalogPathKey].(string)
 	if !exists || path == "" {
 		return nil, fmt.Errorf("missing %s string property", yamlCatalogPathKey)
-<<<<<<< HEAD
-	}
-
-	p.path = filepath.Join(reldir, path)
+	}
+
+	if filepath.IsAbs(path) {
+		p.path = path
+	} else {
+		p.path = filepath.Join(reldir, path)
+	}
 
 	// Excluded models is an optional source property.
 	if _, exists := source.Properties[excludedModelsKey]; exists {
@@ -492,23 +411,6 @@
 			return nil, fmt.Errorf("%q property should be a list", excludedModelsKey)
 		}
 
-=======
-	}
-
-	if filepath.IsAbs(path) {
-		p.path = path
-	} else {
-		p.path = filepath.Join(reldir, path)
-	}
-
-	// Excluded models is an optional source property.
-	if _, exists := source.Properties[excludedModelsKey]; exists {
-		excludedModels, ok := source.Properties[excludedModelsKey].([]any)
-		if !ok {
-			return nil, fmt.Errorf("%q property should be a list", excludedModelsKey)
-		}
-
->>>>>>> fe16db3c
 		p.excludedModels = make(map[string]struct{}, len(excludedModels))
 		for i, name := range excludedModels {
 			nameStr, ok := name.(string)
