--- conflicted
+++ resolved
@@ -2,11 +2,8 @@
 
 import (
 	"encoding/json"
-<<<<<<< HEAD
-=======
 	"os"
 	"path/filepath"
->>>>>>> fe16db3c
 	"slices"
 	"testing"
 
@@ -117,7 +114,6 @@
 				assert.Contains(t, regularPropMap, "description")
 				assert.Equal(t, "Test model description", *regularPropMap["description"].StringValue)
 				assert.False(t, regularPropMap["description"].IsCustomProperty)
-<<<<<<< HEAD
 
 				assert.Contains(t, regularPropMap, "readme")
 				assert.Equal(t, "# Test Model\nThis is a test model.", *regularPropMap["readme"].StringValue)
@@ -442,331 +438,6 @@
 			tt.validateFunc(t, record)
 		})
 	}
-=======
-
-				assert.Contains(t, regularPropMap, "readme")
-				assert.Equal(t, "# Test Model\nThis is a test model.", *regularPropMap["readme"].StringValue)
-				assert.False(t, regularPropMap["readme"].IsCustomProperty)
-
-				assert.Contains(t, regularPropMap, "maturity")
-				assert.Equal(t, "Generally Available", *regularPropMap["maturity"].StringValue)
-				assert.False(t, regularPropMap["maturity"].IsCustomProperty)
-
-				assert.Contains(t, regularPropMap, "provider")
-				assert.Equal(t, "IBM", *regularPropMap["provider"].StringValue)
-				assert.False(t, regularPropMap["provider"].IsCustomProperty)
-
-				assert.Contains(t, regularPropMap, "logo")
-				assert.Equal(t, "https://example.com/logo.png", *regularPropMap["logo"].StringValue)
-				assert.False(t, regularPropMap["logo"].IsCustomProperty)
-
-				assert.Contains(t, regularPropMap, "license")
-				assert.Equal(t, "apache-2.0", *regularPropMap["license"].StringValue)
-				assert.False(t, regularPropMap["license"].IsCustomProperty)
-
-				assert.Contains(t, regularPropMap, "license_link")
-				assert.Equal(t, "https://www.apache.org/licenses/LICENSE-2.0", *regularPropMap["license_link"].StringValue)
-				assert.False(t, regularPropMap["license_link"].IsCustomProperty)
-
-				assert.Contains(t, regularPropMap, "library_name")
-				assert.Equal(t, "transformers", *regularPropMap["library_name"].StringValue)
-				assert.False(t, regularPropMap["library_name"].IsCustomProperty)
-
-				assert.Contains(t, regularPropMap, "source_id")
-				assert.Equal(t, "test-source", *regularPropMap["source_id"].StringValue)
-				assert.False(t, regularPropMap["source_id"].IsCustomProperty)
-
-				// Validate array properties are JSON encoded as regular properties
-				assert.Contains(t, regularPropMap, "language")
-				var languages []string
-				err := json.Unmarshal([]byte(*regularPropMap["language"].StringValue), &languages)
-				require.NoError(t, err)
-				assert.Equal(t, []string{"en", "fr"}, languages)
-				assert.False(t, regularPropMap["language"].IsCustomProperty)
-
-				assert.Contains(t, regularPropMap, "tasks")
-				var tasks []string
-				err = json.Unmarshal([]byte(*regularPropMap["tasks"].StringValue), &tasks)
-				require.NoError(t, err)
-				assert.Equal(t, []string{"text-generation", "nlp"}, tasks)
-				assert.False(t, regularPropMap["tasks"].IsCustomProperty)
-
-				// Check custom properties
-				customProps := record.Model.GetCustomProperties()
-				require.NotNil(t, customProps)
-
-				customPropMap := make(map[string]models.Properties)
-				for _, prop := range *customProps {
-					customPropMap[prop.Name] = prop
-				}
-
-				// Validate truly custom properties
-				assert.Contains(t, customPropMap, "custom_key")
-				assert.Equal(t, "custom_value", *customPropMap["custom_key"].StringValue)
-				assert.True(t, customPropMap["custom_key"].IsCustomProperty)
-
-				// Validate artifacts
-				assert.Len(t, record.Artifacts, 2)
-
-				// Validate ModelArtifact
-				modelArtifact := record.Artifacts[0]
-				require.NotNil(t, modelArtifact.CatalogModelArtifact)
-				assert.Nil(t, modelArtifact.CatalogMetricsArtifact)
-
-				// Check CatalogModelArtifact attributes
-				modelAttrs := modelArtifact.CatalogModelArtifact.GetAttributes()
-				assert.Equal(t, "https://example.com/model.tar.gz", *modelAttrs.URI)
-				assert.Equal(t, int64(1678886400000), *modelAttrs.CreateTimeSinceEpoch)
-				assert.Equal(t, int64(1681564800000), *modelAttrs.LastUpdateTimeSinceEpoch)
-
-				// Check CatalogModelArtifact regular properties
-				modelArtifactProps := modelArtifact.CatalogModelArtifact.GetProperties()
-				require.NotNil(t, modelArtifactProps)
-				modelArtifactPropMap := make(map[string]models.Properties)
-				for _, prop := range *modelArtifactProps {
-					modelArtifactPropMap[prop.Name] = prop
-				}
-				assert.Contains(t, modelArtifactPropMap, "uri")
-				assert.Equal(t, "https://example.com/model.tar.gz", *modelArtifactPropMap["uri"].StringValue)
-				assert.False(t, modelArtifactPropMap["uri"].IsCustomProperty)
-
-				// Check CatalogModelArtifact custom properties
-				modelArtifactCustomProps := modelArtifact.CatalogModelArtifact.GetCustomProperties()
-				require.NotNil(t, modelArtifactCustomProps)
-				modelArtifactCustomPropMap := make(map[string]models.Properties)
-				for _, prop := range *modelArtifactCustomProps {
-					modelArtifactCustomPropMap[prop.Name] = prop
-				}
-				assert.Contains(t, modelArtifactCustomPropMap, "model_size")
-				assert.Equal(t, "2GB", *modelArtifactCustomPropMap["model_size"].StringValue)
-				assert.True(t, modelArtifactCustomPropMap["model_size"].IsCustomProperty)
-				assert.Contains(t, modelArtifactCustomPropMap, "accuracy")
-				assert.Equal(t, 0.95, *modelArtifactCustomPropMap["accuracy"].DoubleValue)
-				assert.True(t, modelArtifactCustomPropMap["accuracy"].IsCustomProperty)
-
-				// Validate CatalogMetricsArtifact
-				metricsArtifact := record.Artifacts[1]
-				require.NotNil(t, metricsArtifact.CatalogMetricsArtifact)
-				assert.Nil(t, metricsArtifact.CatalogModelArtifact)
-
-				// Check CatalogMetricsArtifact attributes
-				metricsAttrs := metricsArtifact.CatalogMetricsArtifact.GetAttributes()
-				assert.Equal(t, "evaluation-metrics", string(metricsAttrs.MetricsType))
-				assert.Equal(t, int64(1678886400000), *metricsAttrs.CreateTimeSinceEpoch)
-				assert.Equal(t, int64(1681564800000), *metricsAttrs.LastUpdateTimeSinceEpoch)
-
-				// Check CatalogMetricsArtifact regular properties
-				metricsArtifactProps := metricsArtifact.CatalogMetricsArtifact.GetProperties()
-				require.NotNil(t, metricsArtifactProps)
-				metricsArtifactPropMap := make(map[string]models.Properties)
-				for _, prop := range *metricsArtifactProps {
-					metricsArtifactPropMap[prop.Name] = prop
-				}
-				assert.Contains(t, metricsArtifactPropMap, "metricsType")
-				assert.Equal(t, "evaluation-metrics", *metricsArtifactPropMap["metricsType"].StringValue)
-				assert.False(t, metricsArtifactPropMap["metricsType"].IsCustomProperty)
-
-				// Check CatalogMetricsArtifact custom properties
-				metricsArtifactCustomProps := metricsArtifact.CatalogMetricsArtifact.GetCustomProperties()
-				require.NotNil(t, metricsArtifactCustomProps)
-				metricsArtifactCustomPropMap := make(map[string]models.Properties)
-				for _, prop := range *metricsArtifactCustomProps {
-					metricsArtifactCustomPropMap[prop.Name] = prop
-				}
-				assert.Contains(t, metricsArtifactCustomPropMap, "framework")
-				assert.Equal(t, "scikit-learn", *metricsArtifactCustomPropMap["framework"].StringValue)
-				assert.True(t, metricsArtifactCustomPropMap["framework"].IsCustomProperty)
-			},
-		},
-		{
-			name: "minimal model with only required fields",
-			yamlModel: yamlModel{
-				CatalogModel: model.CatalogModel{
-					Name: "minimal-model",
-				},
-			},
-			validateFunc: func(t *testing.T, record ModelProviderRecord) {
-				require.NotNil(t, record.Model)
-
-				attrs := record.Model.GetAttributes()
-				require.NotNil(t, attrs)
-				assert.Nil(t, attrs.CreateTimeSinceEpoch)
-				assert.Nil(t, attrs.LastUpdateTimeSinceEpoch)
-
-				// Should have no regular properties for minimal model
-				regularProps := record.Model.GetProperties()
-				if regularProps != nil {
-					*regularProps = slices.DeleteFunc(*regularProps, func(p models.Properties) bool {
-						switch p.Name {
-						case "language", "tasks":
-							return true
-						}
-						return false
-					})
-					assert.Empty(t, *regularProps)
-				}
-
-				// Should have no custom properties for minimal model
-				customProps := record.Model.GetCustomProperties()
-				if customProps != nil {
-					assert.Empty(t, *customProps)
-				}
-
-				// Should have no artifacts for minimal model
-				assert.Empty(t, record.Artifacts)
-			},
-		},
-		{
-			name: "model with only ModelArtifact",
-			yamlModel: yamlModel{
-				CatalogModel: model.CatalogModel{
-					Name: "model-with-artifact",
-				},
-				Artifacts: []*yamlArtifact{
-					{
-						CatalogArtifact: model.CatalogArtifact{
-							CatalogModelArtifact: &model.CatalogModelArtifact{
-								ArtifactType: "model-artifact",
-								Uri:          "s3://bucket/model.bin",
-							},
-						},
-					},
-				},
-			},
-			validateFunc: func(t *testing.T, record ModelProviderRecord) {
-				require.NotNil(t, record.Model)
-				assert.Len(t, record.Artifacts, 1)
-
-				artifact := record.Artifacts[0]
-				require.NotNil(t, artifact.CatalogModelArtifact)
-				assert.Nil(t, artifact.CatalogMetricsArtifact)
-
-				attrs := artifact.CatalogModelArtifact.GetAttributes()
-				assert.Equal(t, "s3://bucket/model.bin", *attrs.URI)
-				assert.Nil(t, attrs.CreateTimeSinceEpoch)
-				assert.Nil(t, attrs.LastUpdateTimeSinceEpoch)
-
-				// Check regular properties
-				props := artifact.CatalogModelArtifact.GetProperties()
-				require.NotNil(t, props)
-				assert.Len(t, *props, 1)
-				assert.Equal(t, "uri", (*props)[0].Name)
-				assert.Equal(t, "s3://bucket/model.bin", *(*props)[0].StringValue)
-				assert.False(t, (*props)[0].IsCustomProperty)
-
-				// Should have no custom properties
-				customProps := artifact.CatalogModelArtifact.GetCustomProperties()
-				if customProps != nil {
-					assert.Empty(t, *customProps)
-				}
-			},
-		},
-		{
-			name: "model with only MetricsArtifact",
-			yamlModel: yamlModel{
-				CatalogModel: model.CatalogModel{
-					Name: "model-with-metrics",
-				},
-				Artifacts: []*yamlArtifact{
-					{
-						CatalogArtifact: model.CatalogArtifact{
-							CatalogMetricsArtifact: &model.CatalogMetricsArtifact{
-								ArtifactType: "metrics-artifact",
-								MetricsType:  "performance-metrics",
-							},
-						},
-					},
-				},
-			},
-			validateFunc: func(t *testing.T, record ModelProviderRecord) {
-				require.NotNil(t, record.Model)
-				assert.Len(t, record.Artifacts, 1)
-
-				artifact := record.Artifacts[0]
-				assert.Nil(t, artifact.CatalogModelArtifact)
-				require.NotNil(t, artifact.CatalogMetricsArtifact)
-
-				attrs := artifact.CatalogMetricsArtifact.GetAttributes()
-				assert.Equal(t, "performance-metrics", string(attrs.MetricsType))
-				assert.Nil(t, attrs.CreateTimeSinceEpoch)
-				assert.Nil(t, attrs.LastUpdateTimeSinceEpoch)
-
-				// Check regular properties
-				props := artifact.CatalogMetricsArtifact.GetProperties()
-				require.NotNil(t, props)
-				assert.Len(t, *props, 1)
-				assert.Equal(t, "metricsType", (*props)[0].Name)
-				assert.Equal(t, "performance-metrics", *(*props)[0].StringValue)
-				assert.False(t, (*props)[0].IsCustomProperty)
-
-				// Should have no custom properties
-				customProps := artifact.CatalogMetricsArtifact.GetCustomProperties()
-				if customProps != nil {
-					assert.Empty(t, *customProps)
-				}
-			},
-		},
-		{
-			name: "artifacts with invalid timestamps",
-			yamlModel: yamlModel{
-				CatalogModel: model.CatalogModel{
-					Name: "model-with-invalid-artifact-timestamps",
-				},
-				Artifacts: []*yamlArtifact{
-					{
-						CatalogArtifact: model.CatalogArtifact{
-							CatalogModelArtifact: &model.CatalogModelArtifact{
-								ArtifactType:             "model-artifact",
-								Uri:                      "https://example.com/model.bin",
-								CreateTimeSinceEpoch:     apiutils.Of("invalid-timestamp"),
-								LastUpdateTimeSinceEpoch: apiutils.Of("also-invalid"),
-							},
-						},
-					},
-				},
-			},
-			validateFunc: func(t *testing.T, record ModelProviderRecord) {
-				require.NotNil(t, record.Model)
-				assert.Len(t, record.Artifacts, 1)
-
-				artifact := record.Artifacts[0]
-				require.NotNil(t, artifact.CatalogModelArtifact)
-
-				attrs := artifact.CatalogModelArtifact.GetAttributes()
-				assert.Equal(t, "https://example.com/model.bin", *attrs.URI)
-				// Invalid timestamps should be ignored (not set)
-				assert.Nil(t, attrs.CreateTimeSinceEpoch)
-				assert.Nil(t, attrs.LastUpdateTimeSinceEpoch)
-			},
-		},
-		{
-			name: "model with invalid timestamps",
-			yamlModel: yamlModel{
-				CatalogModel: model.CatalogModel{
-					Name:                     "invalid-timestamp-model",
-					CreateTimeSinceEpoch:     apiutils.Of("invalid-timestamp"),
-					LastUpdateTimeSinceEpoch: apiutils.Of("also-invalid"),
-				},
-			},
-			validateFunc: func(t *testing.T, record ModelProviderRecord) {
-				require.NotNil(t, record.Model)
-
-				attrs := record.Model.GetAttributes()
-				require.NotNil(t, attrs)
-				assert.Equal(t, "invalid-timestamp-model", *attrs.Name)
-				// Invalid timestamps should be ignored (not set)
-				assert.Nil(t, attrs.CreateTimeSinceEpoch)
-				assert.Nil(t, attrs.LastUpdateTimeSinceEpoch)
-			},
-		},
-	}
-
-	for _, tt := range tests {
-		t.Run(tt.name, func(t *testing.T) {
-			record := tt.yamlModel.ToModelProviderRecord()
-			tt.validateFunc(t, record)
-		})
-	}
 }
 
 func TestNewYamlModelProviderAbsolutePath(t *testing.T) {
@@ -820,5 +491,4 @@
 		// This should work because filepath.Join(reldir, relativePath) points to our file
 		require.NoError(t, err, "Relative paths should work correctly")
 	})
->>>>>>> fe16db3c
 }