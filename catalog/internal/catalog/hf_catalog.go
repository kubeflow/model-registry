package catalog

import (
	"context"
	_ "embed"
	"encoding/base64"
	"encoding/json"
	"fmt"
	"io"
	"net/http"
	"os"
	"strconv"
	"strings"
	"time"

	"github.com/golang/glog"
	dbmodels "github.com/kubeflow/model-registry/catalog/internal/db/models"
	"github.com/kubeflow/model-registry/catalog/internal/db/service"
	apimodels "github.com/kubeflow/model-registry/catalog/pkg/openapi"
	"github.com/kubeflow/model-registry/internal/db/models"
	mrmodels "github.com/kubeflow/model-registry/internal/db/models"
)

const (
	defaultHuggingFaceURL = "https://huggingface.co"
	defaultAPIKeyEnvVar   = "HF_API_KEY"
	urlKey                = "url"
	apiKeyEnvVarKey       = "apiKeyEnvVar"
	maxModelsKey          = "maxModels"

	// defaultMaxModels is the default limit for models fetched PER PATTERN.
	// This limit is applied independently to each pattern in includedModels
	// (e.g., "ibm-granite/*", "meta-llama/*") to prevent overloading the
	// Hugging Face API with too many requests and to respect rate limiting.
	//
	// Example: with maxModels=100 and 3 patterns, up to 300 models total may be fetched.
	// Set to 0 to disable the limit (not recommended for large organizations).
	defaultMaxModels = 500
)

// gatedString is a custom type that can unmarshal both boolean and string values from JSON
// It converts booleans to strings (false -> "false", true -> "true")
type gatedString string

// UnmarshalJSON implements json.Unmarshaler to handle both boolean and string values
func (g *gatedString) UnmarshalJSON(data []byte) error {
	// Handle null/empty
	if len(data) == 0 || string(data) == "null" {
		*g = gatedString("")
		return nil
	}

	// Try to unmarshal as boolean first (handles true/false)
	var b bool
	if err := json.Unmarshal(data, &b); err == nil {
		*g = gatedString(strconv.FormatBool(b))
		return nil
	}

	// If not a boolean, try as string (handles quoted strings)
	var s string
	if err := json.Unmarshal(data, &s); err != nil {
		return fmt.Errorf("gated field must be boolean or string, got: %s", string(data))
	}
	*g = gatedString(s)
	return nil
}

// String returns the string value
func (g gatedString) String() string {
	return string(g)
}

// hfModel implements apimodels.CatalogModel and populates it from Hugging Face API data
type hfModel struct {
	apimodels.CatalogModel
}

type hfModelProvider struct {
	client         *http.Client
	sourceId       string
	apiKey         string
	baseURL        string
	includedModels []string
	filter         *ModelFilter
	// maxModels limits how many models to fetch PER PATTERN (e.g., per "org/*").
	// This is applied independently to each pattern to respect Hugging Face API rate limits.
	// A value of 0 means no limit.
	maxModels int
}

// hfModelInfo represents the structure of Hugging Face API model information
type hfModelInfo struct {
	ID          string      `json:"id"`
	Author      string      `json:"author,omitempty"`
	Sha         string      `json:"sha,omitempty"`
	CreatedAt   string      `json:"createdAt,omitempty"`
	UpdatedAt   string      `json:"updatedAt,omitempty"`
	Private     bool        `json:"private,omitempty"`
	Gated       gatedString `json:"gated,omitempty"`
	Downloads   int         `json:"downloads,omitempty"`
	Tags        []string    `json:"tags,omitempty"`
	PipelineTag string      `json:"pipeline_tag,omitempty"`
	LibraryName string      `json:"library_name,omitempty"`
	ModelID     string      `json:"modelId,omitempty"`
	Task        string      `json:"task,omitempty"`
	Siblings    []hfFile    `json:"siblings,omitempty"`
	Config      *hfConfig   `json:"config,omitempty"`
	CardData    *hfCard     `json:"cardData,omitempty"`
}

type hfFile struct {
	RFileName string `json:"rfilename"`
}

type hfConfig struct {
	Architectures []string `json:"architectures,omitempty"`
	ModelType     string   `json:"model_type,omitempty"`
}

type hfCard struct {
	Data map[string]interface{} `json:"data,omitempty"`
}

//go:embed assets/catalog_logo.svg
var catalogLogoSVG []byte

var (
	catalogModelLogo = "data:image/svg+xml;base64," + base64.StdEncoding.EncodeToString(catalogLogoSVG)
)

// populateFromHFInfo populates the hfModel's CatalogModel fields from Hugging Face API data
func (hfm *hfModel) populateFromHFInfo(ctx context.Context, provider *hfModelProvider, hfInfo *hfModelInfo, sourceId string, originalModelName string) {
	// Set model name
	modelName := hfInfo.ID
	if modelName == "" {
		modelName = hfInfo.ModelID
	}
	if modelName == "" {
		modelName = originalModelName
	}
	hfm.Name = modelName

	// Set ExternalId
	if hfInfo.ID != "" {
		hfm.ExternalId = &hfInfo.ID
	}

	// Set SourceId
	if sourceId != "" {
		hfm.SourceId = &sourceId
	}

	// Convert timestamps
	if hfInfo.CreatedAt != "" {
		if createTime, err := parseHFTime(hfInfo.CreatedAt); err == nil {
			createTimeStr := strconv.FormatInt(createTime, 10)
			hfm.CreateTimeSinceEpoch = &createTimeStr
		}
	}
	if hfInfo.UpdatedAt != "" {
		if updateTime, err := parseHFTime(hfInfo.UpdatedAt); err == nil {
			updateTimeStr := strconv.FormatInt(updateTime, 10)
			hfm.LastUpdateTimeSinceEpoch = &updateTimeStr
		}
	}

	// Extract license from tags
	// Skip license tags in custom properties to avoid duplication
	var filteredTags []string
	if len(hfInfo.Tags) > 0 {
		filteredTags = make([]string, 0, len(hfInfo.Tags))
		for _, tag := range hfInfo.Tags {
			if strings.HasPrefix(tag, "license:") {
				// Extract license (only first one)
				if hfm.License == nil {
					license := strings.TrimPrefix(tag, "license:")
					if license != "" {
						license = transformLicenseToHumanReadable(license)
						hfm.License = &license
					}
				}
			} else {
				filteredTags = append(filteredTags, tag)
			}
		}
	}

	// Extract README from sibling files first (preferred source)
	// Check for common README filenames
	readmeFilenames := []string{"README.md", "readme.md", "Readme.md", "README", "readme"}

	for _, sibling := range hfInfo.Siblings {
		for _, readmeFilename := range readmeFilenames {
			if sibling.RFileName == readmeFilename {
				if readmeContent, err := provider.fetchFileContent(ctx, modelName, readmeFilename); err == nil {
					hfm.Readme = &readmeContent
					break
				} else {
					glog.V(2).Infof("Failed to fetch README from sibling file %s for model %s: %v", readmeFilename, modelName, err)
				}
			}
		}
		if hfm.Readme != nil {
			break
		}
	}

	// Extract description from cardData if available
	if hfInfo.CardData != nil && hfInfo.CardData.Data != nil {
		// Extract description from cardData if available
		if desc, ok := hfInfo.CardData.Data["description"].(string); ok && desc != "" {
			hfm.Description = &desc
		}

		// Extract language from cardData if available
		if langData, ok := hfInfo.CardData.Data["language"].([]interface{}); ok && len(langData) > 0 {
			languages := make([]string, 0, len(langData))
			for _, lang := range langData {
				if langStr, ok := lang.(string); ok && langStr != "" {
					languages = append(languages, langStr)
				}
			}
			if len(languages) > 0 {
				hfm.Language = languages
			}
		}

		// Extract license link from cardData if available
		// Check common field names for license link/URL
		if hfm.LicenseLink == nil {
			licenseLinkFields := []string{"license_link", "licenseLink", "license_url", "licenseUrl", "license"}
			for _, field := range licenseLinkFields {
				if link, ok := hfInfo.CardData.Data[field].(string); ok && link != "" {
					if strings.HasPrefix(link, "http://") || strings.HasPrefix(link, "https://") {
						hfm.LicenseLink = &link
						break
					}
				}
			}
		}

	}

	// Set provider from author
	if hfInfo.Author != "" {
		hfm.Provider = &hfInfo.Author
	}

	// Set library name
	if hfInfo.LibraryName != "" {
		hfm.LibraryName = &hfInfo.LibraryName
	}

	// Set logo
	hfm.Logo = &catalogModelLogo

	// Convert tasks
	var tasks []string
	if hfInfo.Task != "" {
		tasks = append(tasks, hfInfo.Task)
	}
	if hfInfo.PipelineTag != "" && hfInfo.PipelineTag != hfInfo.Task {
		tasks = append(tasks, hfInfo.PipelineTag)
	}
	if len(tasks) > 0 {
		hfm.Tasks = tasks
	}

	// Convert tags and other metadata to custom properties
	customProps := make(map[string]apimodels.MetadataValue)

	customProps["hf_private"] = apimodels.MetadataValue{
		MetadataStringValue: &apimodels.MetadataStringValue{
			StringValue: strconv.FormatBool(hfInfo.Private),
		},
	}

	customProps["hf_gated"] = apimodels.MetadataValue{
		MetadataStringValue: &apimodels.MetadataStringValue{
			StringValue: hfInfo.Gated.String(),
		},
	}

	if len(filteredTags) > 0 {
		if tagsJSON, err := json.Marshal(filteredTags); err == nil {
			customProps["hf_tags"] = apimodels.MetadataValue{
				MetadataStringValue: &apimodels.MetadataStringValue{
					StringValue: string(tagsJSON),
				},
			}
		}
	}

	if hfInfo.Config != nil {
		if len(hfInfo.Config.Architectures) > 0 {
			if archJSON, err := json.Marshal(hfInfo.Config.Architectures); err == nil {
				customProps["hf_architectures"] = apimodels.MetadataValue{
					MetadataStringValue: &apimodels.MetadataStringValue{
						StringValue: string(archJSON),
					},
				}
			}
		}
		if hfInfo.Config.ModelType != "" {
			customProps["hf_model_type"] = apimodels.MetadataValue{
				MetadataStringValue: &apimodels.MetadataStringValue{
					StringValue: hfInfo.Config.ModelType,
				},
			}
		}
	}

	if len(customProps) > 0 {
		hfm.SetCustomProperties(customProps)
	}
}

func (p *hfModelProvider) Models(ctx context.Context) (<-chan ModelProviderRecord, error) {
	// Read the catalog and report errors
	catalog, err := p.getModelsFromHF(ctx)
	if err != nil {
		return nil, err
	}

	ch := make(chan ModelProviderRecord)
	go func() {
		defer close(ch)

		// Send the initial list right away.
		p.emit(ctx, catalog, ch)
	}()

	return ch, nil
}

func (p *hfModelProvider) getModelsFromHF(ctx context.Context) ([]ModelProviderRecord, error) {
	var records []ModelProviderRecord

	for _, modelName := range p.includedModels {
		// Skip if excluded - check before fetching to avoid unnecessary API calls
		if !p.filter.Allows(modelName) {
			glog.V(2).Infof("Skipping excluded model: %s", modelName)
			continue
		}

		modelInfo, err := p.fetchModelInfo(ctx, modelName)
		if err != nil {
			glog.Errorf("Failed to fetch model info for %s: %v", modelName, err)
			continue
		}

		record := p.convertHFModelToRecord(ctx, modelInfo, modelName)

		// Additional safety check: verify the final model name is not excluded
		// (in case the model name changed during conversion, e.g., from hfInfo.ID)
		if record.Model.GetAttributes() != nil && record.Model.GetAttributes().Name != nil {
			finalModelName := *record.Model.GetAttributes().Name
			if !p.filter.Allows(finalModelName) {
				glog.V(2).Infof("Skipping excluded model (after conversion): %s", finalModelName)
				continue
			}
		}

		records = append(records, record)
	}

	return records, nil
}

func (p *hfModelProvider) fetchModelInfo(ctx context.Context, modelName string) (*hfModelInfo, error) {
	// The HF API requires the full model identifier: org/model-name (aka repo/model-name)

	// Normalize the model name (remove any leading/trailing slashes)
	modelName = strings.Trim(modelName, "/")

	// Construct the API URL with the full model identifier
	apiURL := fmt.Sprintf("%s/api/models/%s", p.baseURL, modelName)

	glog.V(2).Infof("Fetching Hugging Face model info from: %s", apiURL)

	req, err := http.NewRequestWithContext(ctx, "GET", apiURL, nil)
	if err != nil {
		return nil, fmt.Errorf("failed to create request: %w", err)
	}

	// Set User-Agent header (Hugging Face API expects this)
	req.Header.Set("User-Agent", "model-registry-catalog")

	if p.apiKey != "" {
		req.Header.Set("Authorization", "Bearer "+p.apiKey)
	}

	resp, err := p.client.Do(req)
	if err != nil {
		return nil, fmt.Errorf("failed to fetch model info for %s: %w", modelName, err)
	}
	defer resp.Body.Close()

	if resp.StatusCode != http.StatusOK {
		bodyBytes, _ := io.ReadAll(resp.Body)
		return nil, fmt.Errorf("Hugging Face API returned status %d for model %s: %s", resp.StatusCode, modelName, string(bodyBytes))
	}

	var modelInfo hfModelInfo
	if err := json.NewDecoder(resp.Body).Decode(&modelInfo); err != nil {
		return nil, fmt.Errorf("failed to decode model info for %s: %w", modelName, err)
	}

	// Ensure ID is set from modelName if not present in API response
	if modelInfo.ID == "" {
		modelInfo.ID = modelName
	}

	return &modelInfo, nil
}

// fetchFileContent fetches the content of a file from Hugging Face repository
func (p *hfModelProvider) fetchFileContent(ctx context.Context, modelName string, filename string) (string, error) {
	// Normalize the model name (remove any leading/trailing slashes)
	modelName = strings.Trim(modelName, "/")

	// Construct the API URL for raw file content
	// Hugging Face API endpoint: {baseURL}/{model_id}/raw/main/{filename}
	apiURL := fmt.Sprintf("%s/%s/raw/main/%s", p.baseURL, modelName, filename)

	req, err := http.NewRequestWithContext(ctx, "GET", apiURL, nil)
	if err != nil {
		return "", fmt.Errorf("failed to create request: %w", err)
	}

	// Set User-Agent header
	req.Header.Set("User-Agent", "model-registry-catalog")

	if p.apiKey != "" {
		req.Header.Set("Authorization", "Bearer "+p.apiKey)
	}

	resp, err := p.client.Do(req)
	if err != nil {
		return "", fmt.Errorf("failed to fetch file %s for model %s: %w", filename, modelName, err)
	}
	defer resp.Body.Close()

	if resp.StatusCode != http.StatusOK {
		bodyBytes, _ := io.ReadAll(resp.Body)
		return "", fmt.Errorf("Hugging Face API returned status %d for file %s in model %s: %s", resp.StatusCode, filename, modelName, string(bodyBytes))
	}

	bodyBytes, err := io.ReadAll(resp.Body)
	if err != nil {
		return "", fmt.Errorf("failed to read file content for %s in model %s: %w", filename, modelName, err)
	}

	return string(bodyBytes), nil
}

func (p *hfModelProvider) convertHFModelToRecord(ctx context.Context, hfInfo *hfModelInfo, originalModelName string) ModelProviderRecord {
	// Create hfModel and populate it from HF API data
	hfm := &hfModel{}
	hfm.populateFromHFInfo(ctx, p, hfInfo, p.sourceId, originalModelName)

	// Convert to database model
	model := dbmodels.CatalogModelImpl{}

	// Convert model attributes
	modelName := hfm.Name
	attrs := &dbmodels.CatalogModelAttributes{
		Name:       &modelName,
		ExternalID: hfm.ExternalId,
	}

	// Convert timestamps if available
	if hfm.CreateTimeSinceEpoch != nil {
		if createTime, err := strconv.ParseInt(*hfm.CreateTimeSinceEpoch, 10, 64); err == nil {
			attrs.CreateTimeSinceEpoch = &createTime
		}
	}
	if hfm.LastUpdateTimeSinceEpoch != nil {
		if updateTime, err := strconv.ParseInt(*hfm.LastUpdateTimeSinceEpoch, 10, 64); err == nil {
			attrs.LastUpdateTimeSinceEpoch = &updateTime
		}
	}

	model.Attributes = attrs

	// Convert model properties
	properties, customProperties := convertHFModelProperties(&hfm.CatalogModel)
	if len(properties) > 0 {
		model.Properties = &properties
	}
	if len(customProperties) > 0 {
		model.CustomProperties = &customProperties
	}

	// Create model artifact with hf:// protocol for KServe CSI deployment
	artifacts := []dbmodels.CatalogArtifact{}
	if hfm.ExternalId != nil && *hfm.ExternalId != "" {
		// Construct hf:// URI using the Hugging Face model ID
		hfUri := fmt.Sprintf("hf://%s", *hfm.ExternalId)
		artifactType := "model-artifact"
		artifactName := fmt.Sprintf("%s-hf-artifact", modelName)

		// Create CatalogModelArtifact
		modelArtifact := &dbmodels.CatalogModelArtifactImpl{}
		modelArtifact.Attributes = &dbmodels.CatalogModelArtifactAttributes{
			Name:         &artifactName,
			URI:          &hfUri,
			ArtifactType: &artifactType,
			ExternalID:   hfm.ExternalId,
		}

		// Add timestamps if available from parent model
		if attrs.CreateTimeSinceEpoch != nil {
			modelArtifact.Attributes.CreateTimeSinceEpoch = attrs.CreateTimeSinceEpoch
		}
		if attrs.LastUpdateTimeSinceEpoch != nil {
			modelArtifact.Attributes.LastUpdateTimeSinceEpoch = attrs.LastUpdateTimeSinceEpoch
		}

		artifacts = append(artifacts, dbmodels.CatalogArtifact{
			CatalogModelArtifact: modelArtifact,
		})
	}

	return ModelProviderRecord{
		Model:     &model,
		Artifacts: artifacts,
	}
}

// convertHFModelProperties converts CatalogModel properties to database format
func convertHFModelProperties(catalogModel *apimodels.CatalogModel) ([]models.Properties, []models.Properties) {
	var properties []models.Properties
	var customProperties []models.Properties

	// Regular properties
	if catalogModel.Description != nil {
		properties = append(properties, models.NewStringProperty("description", *catalogModel.Description, false))
	}
	if catalogModel.Readme != nil {
		properties = append(properties, models.NewStringProperty("readme", *catalogModel.Readme, false))
	}
	if catalogModel.Provider != nil {
		properties = append(properties, models.NewStringProperty("provider", *catalogModel.Provider, false))
	}
	if catalogModel.License != nil {
		humanReadableLicense := transformLicenseToHumanReadable(*catalogModel.License)
		properties = append(properties, models.NewStringProperty("license", humanReadableLicense, false))
	}
	if catalogModel.LicenseLink != nil {
		properties = append(properties, models.NewStringProperty("license_link", *catalogModel.LicenseLink, false))
	}
	if catalogModel.LibraryName != nil {
		properties = append(properties, models.NewStringProperty("library_name", *catalogModel.LibraryName, false))
	}
	if catalogModel.Logo != nil {
		properties = append(properties, models.NewStringProperty("logo", *catalogModel.Logo, false))
	}
	if catalogModel.SourceId != nil {
		properties = append(properties, models.NewStringProperty("source_id", *catalogModel.SourceId, false))
	}

	// Convert array properties
	if len(catalogModel.Tasks) > 0 {
		if tasksJSON, err := json.Marshal(catalogModel.Tasks); err == nil {
			properties = append(properties, models.NewStringProperty("tasks", string(tasksJSON), false))
		}
	}
	if len(catalogModel.Language) > 0 {
		if languageJSON, err := json.Marshal(catalogModel.Language); err == nil {
			properties = append(properties, models.NewStringProperty("language", string(languageJSON), false))
		}
	}

	// Convert custom properties from the CatalogModel
	if catalogModel.CustomProperties != nil {
		for key, value := range catalogModel.GetCustomProperties() {
			prop := convertMetadataValueToProperty(key, value)
			customProperties = append(customProperties, prop)
		}
	}

	return properties, customProperties
}

// parseHFTime parses Hugging Face timestamp format (ISO 8601)
func parseHFTime(timeStr string) (int64, error) {
	t, err := time.Parse(time.RFC3339, timeStr)
	if err != nil {
		return 0, err
	}
	return t.UnixMilli(), nil
}

func (p *hfModelProvider) emit(ctx context.Context, models []ModelProviderRecord, out chan<- ModelProviderRecord) {
	done := ctx.Done()
	for _, model := range models {
		// Check if model should be excluded by name
		if model.Model.GetAttributes() != nil && model.Model.GetAttributes().Name != nil {
			modelName := *model.Model.GetAttributes().Name
			if !p.filter.Allows(modelName) {
				glog.V(2).Infof("Skipping excluded model in emit: %s", modelName)
				continue
			}
		}

		select {
		case out <- model:
		case <-done:
			return
		}
	}

	// Send an empty record to indicate that we're done with the batch.
	select {
	case out <- ModelProviderRecord{}:
	case <-done:
	}
}

// validateCredentials checks if the Hugging Face API key credentials are valid
func (p *hfModelProvider) validateCredentials(ctx context.Context) error {
	glog.Infof("Validating Hugging Face API credentials")

	// Make a simple API call to validate credentials
	apiURL := p.baseURL + "/api/whoami-v2"
	req, err := http.NewRequestWithContext(ctx, "GET", apiURL, nil)
	if err != nil {
		return fmt.Errorf("failed to create validation request: %w", err)
	}

	req.Header.Set("User-Agent", "model-registry-catalog")

	if p.apiKey != "" {
		req.Header.Set("Authorization", "Bearer "+p.apiKey)
	}

	resp, err := p.client.Do(req)
	if err != nil {
		return fmt.Errorf("failed to validate Hugging Face credentials: %w", err)
	}
	defer resp.Body.Close()

	if resp.StatusCode == http.StatusUnauthorized {
		return fmt.Errorf("invalid Hugging Face API credentials")
	}
	if resp.StatusCode != http.StatusOK {
		bodyBytes, _ := io.ReadAll(resp.Body)
		return fmt.Errorf("Hugging Face API validation failed with status: %d: %s", resp.StatusCode, string(bodyBytes))
	}

	glog.Infof("Hugging Face credentials validated successfully")
	return nil
}

func newHFModelProvider(ctx context.Context, source *Source, reldir string) (<-chan ModelProviderRecord, error) {
	p := &hfModelProvider{}
	p.client = &http.Client{Timeout: 30 * time.Second}

	// Parse Source ID
	sourceId := source.GetId()
	if sourceId == "" {
		return nil, fmt.Errorf("missing source ID for Hugging Face catalog")
	}
	p.sourceId = sourceId

	// Parse API key from environment variable
	// Allow the environment variable name to be configured via properties, defaulting to HF_API_KEY
	apiKeyEnvVar := defaultAPIKeyEnvVar
	if envVar, ok := source.Properties[apiKeyEnvVarKey].(string); ok && envVar != "" {
		apiKeyEnvVar = envVar
	}
	apiKey := os.Getenv(apiKeyEnvVar)
	if apiKey == "" {
		glog.Infof("No API key configured for Hugging Face. Only public models and limited data for gated models will be available.")
	}
	p.apiKey = apiKey

	// Parse base URL (optional, defaults to huggingface.co)
	// This allows tests to use mock servers by providing a custom URL
	p.baseURL = defaultHuggingFaceURL
	if url, ok := source.Properties[urlKey].(string); ok && url != "" {
		p.baseURL = strings.TrimSuffix(url, "/")
	}

	if p.apiKey != "" {
		hasValidPrefix := strings.HasPrefix(p.apiKey, "hf_")
		if !hasValidPrefix {
			// API key is set but doesn't have expected prefix, warn and continue without authentication
			glog.Infof("API key does not have expected 'hf_' prefix. Only public models and limited data for gated models will be available.")
			p.apiKey = "" // Clear invalid key to prevent its use
		}
		if hasValidPrefix {
			// Validate credentials only if API key has correct format
			if err := p.validateCredentials(ctx); err != nil {
				glog.Errorf("Hugging Face catalog credential validation failed: %v", err)
				return nil, fmt.Errorf("failed to validate Hugging Face catalog credentials: %w", err)
			}
		}
	}

	// Use top-level IncludedModels from Source as the list of models to fetch
	// These can be specific model names (required for HF API) or patterns
	if len(source.IncludedModels) == 0 {
		return nil, fmt.Errorf("includedModels cannot be empty for Hugging Face catalog")
	}

	p.includedModels = source.IncludedModels

	// Create ModelFilter from source configuration (handles IncludedModels/ExcludedModels from Source)
	// Note: IncludedModels are used both for fetching and filtering
	filter, err := NewModelFilterFromSource(source, nil, nil)
	if err != nil {
		return nil, err
	}
	p.filter = filter

	return p.Models(ctx)
}

func init() {
	if err := RegisterModelProvider("hf", newHFModelProvider); err != nil {
		panic(err)
	}
}

// NewHFPreviewProvider creates an hfModelProvider for preview use.
// It initializes the provider from a PreviewConfig without starting the full model loading.
func NewHFPreviewProvider(config *PreviewConfig) (*hfModelProvider, error) {
	p := &hfModelProvider{
		client:    &http.Client{Timeout: 30 * time.Second},
		baseURL:   defaultHuggingFaceURL,
		maxModels: defaultMaxModels,
	}

	// Parse API key from environment variable (optional - allows public model access without key)
	apiKeyEnvVar := defaultAPIKeyEnvVar
	if envVar, ok := config.Properties[apiKeyEnvVarKey].(string); ok && envVar != "" {
		apiKeyEnvVar = envVar
	}
	apiKey := os.Getenv(apiKeyEnvVar)
	if apiKey == "" {
<<<<<<< HEAD
		return nil, fmt.Errorf("missing %s environment variable for Hugging Face preview", apiKeyEnvVar)
=======
		glog.Infof("No API key configured for Hugging Face preview. Only public models and limited data for gated models will be available.")
>>>>>>> e7e26c93
	}
	p.apiKey = apiKey

	// Parse base URL (optional, defaults to huggingface.co)
	if url, ok := config.Properties[urlKey].(string); ok && url != "" {
		p.baseURL = strings.TrimSuffix(url, "/")
	}

	// Parse maxModels limit (optional, defaults to 500)
	// This limit is applied PER PATTERN (e.g., each "org/*" pattern gets its own limit)
	// to prevent overloading the Hugging Face API and respect rate limiting.
	// Set to 0 to disable the limit.
	if maxModels, ok := config.Properties[maxModelsKey]; ok {
		switch v := maxModels.(type) {
		case int:
			p.maxModels = v
		case int64:
			p.maxModels = int(v)
		case float64:
			p.maxModels = int(v)
		}
	}

	return p, nil
}

// hfListResponse represents a single model in the Hugging Face list API response.
type hfListModel struct {
	ID        string `json:"id"`
	ModelID   string `json:"modelId,omitempty"`
	Author    string `json:"author,omitempty"`
	Private   bool   `json:"private,omitempty"`
	Downloads int    `json:"downloads,omitempty"`
}

// PatternType indicates how to handle an includedModels pattern.
type PatternType int

const (
	PatternExact     PatternType = iota // e.g., "org/model-name" - direct fetch
	PatternOrgAll                       // e.g., "org/*" - list all from org
	PatternOrgPrefix                    // e.g., "org/prefix*" - list from org with search
	PatternInvalid                      // e.g., "*", "*/*" - not supported
)

// parseModelPattern analyzes a model identifier to determine how to fetch it.
// Returns: patternType, org, searchPrefix
func parseModelPattern(pattern string) (PatternType, string, string) {
	pattern = strings.TrimSpace(pattern)

	// Reject unsupported wildcard patterns that would try to list all Hugging Face models
	// Hugging Face has millions of models, so we require a specific organization
	if pattern == "*" || pattern == "*/*" {
		return PatternInvalid, "", ""
	}

	// Reject patterns like "*/something" where org is a wildcard
	if strings.HasPrefix(pattern, "*/") {
		return PatternInvalid, "", ""
	}

	// Check if it's an org/* pattern
	if strings.HasSuffix(pattern, "/*") {
		org := strings.TrimSuffix(pattern, "/*")
		// Ensure org is not empty or just whitespace
		if org == "" || strings.TrimSpace(org) == "" {
			return PatternInvalid, "", ""
		}
		return PatternOrgAll, org, ""
	}

	// Check if it has a wildcard after org/prefix
	if strings.Contains(pattern, "/") && strings.HasSuffix(pattern, "*") {
		parts := strings.SplitN(pattern, "/", 2)
		if len(parts) == 2 {
			org := parts[0]
			// Ensure org is not empty or a wildcard
			if org == "" || org == "*" {
				return PatternInvalid, "", ""
			}
			prefix := strings.TrimSuffix(parts[1], "*")
			if prefix != "" {
				return PatternOrgPrefix, org, prefix
			}
		}
	}

	// Exact model name
	return PatternExact, "", ""
}

// listModelsByAuthor fetches all models from an organization using the Hugging Face list API with pagination.
// If searchPrefix is provided, it filters models that start with that prefix.
func (p *hfModelProvider) listModelsByAuthor(ctx context.Context, author string, searchPrefix string) ([]string, error) {
	var allModels []string
	limit := 100 // Max allowed by HF API
	cursor := ""

	for {
		select {
		case <-ctx.Done():
			return nil, ctx.Err()
		default:
		}

		// Check if we've reached the maxModels limit for this pattern
		// (maxModels is applied per-pattern to respect HF API rate limits)
		if p.maxModels > 0 && len(allModels) >= p.maxModels {
			glog.Warningf("Reached maxModels limit (%d) for pattern author=%s, stopping pagination", p.maxModels, author)
			break
		}

		// Build API URL
		apiURL := fmt.Sprintf("%s/api/models?author=%s&limit=%d", p.baseURL, author, limit)
		if searchPrefix != "" {
			apiURL += "&search=" + searchPrefix
		}
		if cursor != "" {
			apiURL += "&cursor=" + cursor
		}

		glog.V(2).Infof("Fetching Hugging Face models list: %s", apiURL)

		req, err := http.NewRequestWithContext(ctx, "GET", apiURL, nil)
		if err != nil {
			return nil, fmt.Errorf("failed to create list request: %w", err)
		}

		req.Header.Set("User-Agent", "model-registry-catalog")
		if p.apiKey != "" {
			req.Header.Set("Authorization", "Bearer "+p.apiKey)
		}

		resp, err := p.client.Do(req)
		if err != nil {
			return nil, fmt.Errorf("failed to list models for author %s: %w", author, err)
		}

		if resp.StatusCode != http.StatusOK {
			bodyBytes, _ := io.ReadAll(resp.Body)
			resp.Body.Close()
			return nil, fmt.Errorf("Hugging Face API returned status %d for author %s: %s", resp.StatusCode, author, string(bodyBytes))
		}

		var models []hfListModel
		if err := json.NewDecoder(resp.Body).Decode(&models); err != nil {
			resp.Body.Close()
			return nil, fmt.Errorf("failed to decode models list for author %s: %w", author, err)
		}
		resp.Body.Close()

		// Extract model IDs
		for _, m := range models {
			// Check limit before adding each model
			if p.maxModels > 0 && len(allModels) >= p.maxModels {
				break
			}

			modelID := m.ID
			if modelID == "" {
				modelID = m.ModelID
			}
			if modelID == "" {
				continue
			}

			// If we have a search prefix, double-check it matches
			// (HF search is fuzzy, so we need to verify)
			if searchPrefix != "" {
				// Extract the model name part (after org/)
				parts := strings.SplitN(modelID, "/", 2)
				if len(parts) == 2 {
					modelName := parts[1]
					if !strings.HasPrefix(strings.ToLower(modelName), strings.ToLower(searchPrefix)) {
						continue
					}
				}
			}

			allModels = append(allModels, modelID)
		}

		// Check for next page via Link header
		linkHeader := resp.Header.Get("Link")
		nextCursor := parseNextCursor(linkHeader)
		if nextCursor == "" || len(models) < limit {
			// No more pages
			break
		}
		cursor = nextCursor
	}

	glog.Infof("Listed %d models from author %s (maxModels: %d)", len(allModels), author, p.maxModels)
	return allModels, nil
}

// parseNextCursor extracts the cursor for the next page from the Link header.
// Link header format: <url>; rel="next"
func parseNextCursor(linkHeader string) string {
	if linkHeader == "" {
		return ""
	}

	// Parse Link header for rel="next"
	for _, link := range strings.Split(linkHeader, ",") {
		link = strings.TrimSpace(link)
		if strings.Contains(link, `rel="next"`) {
			// Extract URL between < and >
			start := strings.Index(link, "<")
			end := strings.Index(link, ">")
			if start >= 0 && end > start {
				nextURL := link[start+1 : end]
				// Extract cursor parameter from URL
				if idx := strings.Index(nextURL, "cursor="); idx >= 0 {
					cursor := nextURL[idx+7:]
					// Handle if there are more parameters after cursor
					if ampIdx := strings.Index(cursor, "&"); ampIdx >= 0 {
						cursor = cursor[:ampIdx]
					}
					return cursor
				}
			}
		}
	}
	return ""
}

// FetchModelNamesForPreview fetches model info from Hugging Face API for the given model identifiers
// and returns the actual model names. This is used for preview functionality.
// Supports patterns like "org/*" and "org/prefix*" which use the paginated list API.
func (p *hfModelProvider) FetchModelNamesForPreview(ctx context.Context, modelIdentifiers []string) ([]string, error) {
	if len(modelIdentifiers) == 0 {
		return nil, fmt.Errorf("includedModels is required for Hugging Face source preview")
	}

<<<<<<< HEAD
	// Validate credentials first
	if err := p.validateCredentials(ctx); err != nil {
		return nil, fmt.Errorf("failed to validate Hugging Face credentials: %w", err)
=======
	// Validate credentials only if API key is provided
	if p.apiKey != "" {
		if err := p.validateCredentials(ctx); err != nil {
			return nil, fmt.Errorf("failed to validate HuggingFace credentials: %w", err)
		}
>>>>>>> e7e26c93
	}

	names := make([]string, 0)

	for _, pattern := range modelIdentifiers {
		select {
		case <-ctx.Done():
			return nil, ctx.Err()
		default:
		}

		patternType, org, searchPrefix := parseModelPattern(pattern)

		switch patternType {
		case PatternInvalid:
			// Reject unsupported wildcard patterns
			return nil, fmt.Errorf("wildcard pattern %q is not supported - Hugging Face requires a specific organization (e.g., 'ibm-granite/*' or 'meta-llama/Llama-2-*')", pattern)

		case PatternOrgAll, PatternOrgPrefix:
			// Use paginated list API
			glog.Infof("Using Hugging Face list API for pattern: %s (org=%s, prefix=%s)", pattern, org, searchPrefix)
			models, err := p.listModelsByAuthor(ctx, org, searchPrefix)
			if err != nil {
				glog.Warningf("Failed to list models for pattern %s: %v", pattern, err)
				// Don't fail completely, just skip this pattern
				continue
			}
			names = append(names, models...)

		case PatternExact:
			// Direct fetch for exact model name
			modelInfo, err := p.fetchModelInfo(ctx, pattern)
			if err != nil {
				glog.Warningf("Failed to fetch model info for preview: %s: %v", pattern, err)
				names = append(names, pattern)
				continue
			}

			actualName := modelInfo.ID
			if actualName == "" {
				actualName = pattern
			}
			names = append(names, actualName)
		}
	}

	return names, nil
}

// getSourceType extracts the "type" property from a catalog source.
// Returns empty string if the type property is not found.
func getSourceType(source dbmodels.CatalogSource) string {
	if props := source.GetProperties(); props != nil {
		for _, prop := range *props {
			if prop.Name == "type" && prop.StringValue != nil {
				return *prop.StringValue
			}
		}
	}
	return ""
}

// SyncHuggingFaceModels syncs metadata for all Hugging Face models in the catalog.
// It fetches the latest metadata from Hugging Face for each model, compares it with existing data,
// and replaces catalog data when updates are detected.
func SyncHuggingFaceModels(ctx context.Context, services service.Services) error {
	allSources, err := services.CatalogSourceRepository.GetAll()
	if err != nil {
		return fmt.Errorf("error getting sources: %w", err)
	}

	hfSourceIDs := []string{}
	for _, source := range allSources {
		attrs := source.GetAttributes()
		sourceName := "unknown"
		if attrs != nil && attrs.Name != nil {
			sourceName = *attrs.Name
		}

		sourceType := getSourceType(source)
		if sourceType == "" {
			glog.V(2).Infof("Source %s has no type property", sourceName)
			continue
		}

		glog.V(2).Infof("Source %s has type: %s", sourceName, sourceType)

		if sourceType == "hf" {
			hfSourceIDs = append(hfSourceIDs, sourceName)
			glog.Infof("Found HF source: %s", sourceName)
		}
	}

	if len(hfSourceIDs) == 0 {
		glog.V(2).Infof("No Hugging Face sources found in catalog")
		return nil
	}

	glog.Infof("Found %d Hugging Face source(s): %v", len(hfSourceIDs), hfSourceIDs)

	pageSize := int32(10000)
	listOptions := dbmodels.CatalogModelListOptions{
		Pagination: mrmodels.Pagination{
			PageSize: &pageSize,
		},
		SourceIDs: &hfSourceIDs,
	}

	modelsList, err := services.CatalogModelRepository.List(listOptions)
	if err != nil {
		return fmt.Errorf("error listing models: %w", err)
	}

	if len(modelsList.Items) == 0 {
		glog.V(2).Infof("No models found in Hugging Face sources")
		return nil
	}

	glog.Infof("Found %d models to check for sync", len(modelsList.Items))

	provider := &hfModelProvider{
		client:  &http.Client{Timeout: 30 * time.Second},
		baseURL: defaultHuggingFaceURL,
	}

	apiKeyEnvVar := defaultAPIKeyEnvVar
	apiKey := os.Getenv(apiKeyEnvVar)
	if apiKey != "" {
		if strings.HasPrefix(apiKey, "hf_") {
			provider.apiKey = apiKey
		} else {
			glog.V(2).Infof("API key does not have expected 'hf_' prefix, continuing without authentication")
		}
	}

	if url := os.Getenv("HF_URL"); url != "" {
		provider.baseURL = strings.TrimSuffix(url, "/")
	}

	currentTime := time.Now().UnixMilli()
	lastSyncedStr := strconv.FormatInt(currentTime, 10)

	updatedCount := 0
	skippedCount := 0
	errorCount := 0

	for _, model := range modelsList.Items {
		select {
		case <-ctx.Done():
			return ctx.Err()
		default:
		}

		attrs := model.GetAttributes()
		if attrs == nil {
			glog.V(2).Infof("Skipping model: missing attributes")
			skippedCount++
			continue
		}

		modelName := getModelName(model)
		if modelName == "unknown" {
			glog.V(2).Infof("Skipping model: missing name")
			skippedCount++
			continue
		}

		// Determine model ID to search on Hugging Face
		// Prefer ExternalID, fallback to model name
		var modelID string
		if attrs.ExternalID != nil && *attrs.ExternalID != "" {
			modelID = *attrs.ExternalID
		} else {
			// Try using model name as HF model identifier
			modelID = modelName
		}

		hfInfo, err := provider.fetchModelInfo(ctx, modelID)
		if err != nil {
			glog.Errorf("Failed to fetch metadata for model %s (%s): %v", modelName, modelID, err)
			errorCount++
			continue
		}

		// Parse HF update timestamp
		var hfUpdateTime *int64
		if hfInfo.UpdatedAt != "" {
			if updateTime, err := parseHFTime(hfInfo.UpdatedAt); err == nil {
				hfUpdateTime = &updateTime
			}
		}

		// Compare with existing timestamp to determine if update is needed
		needsUpdate := false
		if hfUpdateTime != nil {
			if attrs.LastUpdateTimeSinceEpoch == nil || *attrs.LastUpdateTimeSinceEpoch != *hfUpdateTime {
				needsUpdate = true
				glog.V(2).Infof("Model %s has updated timestamp: %d -> %d", modelName,
					getInt64Value(attrs.LastUpdateTimeSinceEpoch), *hfUpdateTime)
			}
		} else {
			// If HF doesn't have update time but we do, or vice versa, update
			if attrs.LastUpdateTimeSinceEpoch != nil {
				needsUpdate = true
				glog.V(2).Infof("Model %s: HF missing update timestamp, updating", modelName)
			}
		}

		// Get the source ID from the model's properties to preserve it
		modelSourceID := ""
		if props := model.GetProperties(); props != nil {
			for _, prop := range *props {
				if prop.Name == "source_id" && prop.StringValue != nil {
					modelSourceID = *prop.StringValue
					break
				}
			}
		}

		if needsUpdate {
			hfm := &hfModel{}
			hfm.populateFromHFInfo(ctx, provider, hfInfo, modelSourceID, modelID)

			updatedModel := dbmodels.CatalogModelImpl{}
			if model.GetID() != nil {
				updatedModel.ID = model.GetID()
			}
			if model.GetTypeID() != nil {
				updatedModel.TypeID = model.GetTypeID()
			}

			updatedModelName := hfm.Name
			updatedAttrs := &dbmodels.CatalogModelAttributes{
				Name:       &updatedModelName,
				ExternalID: hfm.ExternalId,
			}

			if hfm.CreateTimeSinceEpoch != nil {
				if createTime, err := strconv.ParseInt(*hfm.CreateTimeSinceEpoch, 10, 64); err == nil {
					updatedAttrs.CreateTimeSinceEpoch = &createTime
				}
			}
			if hfm.LastUpdateTimeSinceEpoch != nil {
				if updateTime, err := strconv.ParseInt(*hfm.LastUpdateTimeSinceEpoch, 10, 64); err == nil {
					updatedAttrs.LastUpdateTimeSinceEpoch = &updateTime
				}
			}
			updatedModel.Attributes = updatedAttrs

			properties, customProperties := convertHFModelProperties(&hfm.CatalogModel)

			lastSyncedFound := false
			for i := range customProperties {
				if customProperties[i].Name == "last_synced" {
					customProperties[i].StringValue = &lastSyncedStr
					lastSyncedFound = true
					break
				}
			}
			if !lastSyncedFound {
				customProperties = append(customProperties, models.NewStringProperty("last_synced", lastSyncedStr, true))
			}

			if len(properties) > 0 {
				updatedModel.Properties = &properties
			}
			if len(customProperties) > 0 {
				updatedModel.CustomProperties = &customProperties
			}

			_, err := services.CatalogModelRepository.Save(&updatedModel)
			if err != nil {
				glog.Errorf("Failed to save updated model %s: %v", modelName, err)
				errorCount++
				continue
			}

			updatedCount++
			glog.Infof("Updated model %s with latest Hugging Face data", modelName)
		} else {
			// No data changes, but still update last_synced timestamp
			existingCustomProps := model.GetCustomProperties()
			if existingCustomProps == nil {
				existingCustomProps = &[]mrmodels.Properties{}
			}

			// Update or add last_synced
			lastSyncedFound := false
			for i := range *existingCustomProps {
				if (*existingCustomProps)[i].Name == "last_synced" {
					(*existingCustomProps)[i].StringValue = &lastSyncedStr
					lastSyncedFound = true
					break
				}
			}
			if !lastSyncedFound {
				*existingCustomProps = append(*existingCustomProps, models.NewStringProperty("last_synced", lastSyncedStr, true))
			}

			// Save model with updated last_synced
			_, err := services.CatalogModelRepository.Save(model)
			if err != nil {
				glog.Errorf("Failed to save model %s with last_synced: %v", modelName, err)
				errorCount++
				continue
			}

			skippedCount++
		}
	}

	glog.Infof("Sync completed for all sources: %d updated, %d skipped, %d errors",
		updatedCount, skippedCount, errorCount)

	return nil
}

// Helper function to get model name safely
func getModelName(model dbmodels.CatalogModel) string {
	if attrs := model.GetAttributes(); attrs != nil && attrs.Name != nil {
		return *attrs.Name
	}
	return "unknown"
}

// Helper function to get int64 value safely
func getInt64Value(v *int64) int64 {
	if v == nil {
		return 0
	}
	return *v
}<|MERGE_RESOLUTION|>--- conflicted
+++ resolved
@@ -741,11 +741,7 @@
 	}
 	apiKey := os.Getenv(apiKeyEnvVar)
 	if apiKey == "" {
-<<<<<<< HEAD
-		return nil, fmt.Errorf("missing %s environment variable for Hugging Face preview", apiKeyEnvVar)
-=======
 		glog.Infof("No API key configured for Hugging Face preview. Only public models and limited data for gated models will be available.")
->>>>>>> e7e26c93
 	}
 	p.apiKey = apiKey
 
@@ -981,17 +977,11 @@
 		return nil, fmt.Errorf("includedModels is required for Hugging Face source preview")
 	}
 
-<<<<<<< HEAD
-	// Validate credentials first
-	if err := p.validateCredentials(ctx); err != nil {
-		return nil, fmt.Errorf("failed to validate Hugging Face credentials: %w", err)
-=======
 	// Validate credentials only if API key is provided
 	if p.apiKey != "" {
 		if err := p.validateCredentials(ctx); err != nil {
 			return nil, fmt.Errorf("failed to validate HuggingFace credentials: %w", err)
 		}
->>>>>>> e7e26c93
 	}
 
 	names := make([]string, 0)
