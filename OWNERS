# DO NOT EDIT; this file is auto-generated using https://github.com/openshift/ci-tools.
# Fetched from https://github.com/opendatahub-io/codeflare-operator root OWNERS
# If the repo had OWNERS_ALIASES then the aliases were expanded
# Logins who are not members of 'openshift' organization were filtered out
# See the OWNERS docs: https://git.k8s.io/community/contributors/guide/owners.md

approvers:
- dhirajsb
- isinyaaa
- lampajr
- nehachopra27
- rareddy
- rkubis
- tarilabs
- tonyxrmdavidson
- Al-Pragliola
options: {}
reviewers:
<<<<<<< HEAD
- dhirajsb
- isinyaaa
- lampajr
- nehachopra27
- rareddy
- rkubis
- tarilabs
- tonyxrmdavidson
- Al-Pragliola
=======
  - andreyvelich
  - Al-Pragliola
  - pboyd
>>>>>>> 126945bc
<|MERGE_RESOLUTION|>--- conflicted
+++ resolved
@@ -14,9 +14,9 @@
 - tarilabs
 - tonyxrmdavidson
 - Al-Pragliola
+- pboyd
 options: {}
 reviewers:
-<<<<<<< HEAD
 - dhirajsb
 - isinyaaa
 - lampajr
@@ -26,8 +26,4 @@
 - tarilabs
 - tonyxrmdavidson
 - Al-Pragliola
-=======
-  - andreyvelich
-  - Al-Pragliola
-  - pboyd
->>>>>>> 126945bc
+- pboyd