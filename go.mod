module github.com/kubeflow/model-registry

go 1.24.4

require (
<<<<<<< HEAD
	github.com/alecthomas/participle/v2 v2.1.4
=======
	github.com/Khan/genqlient v0.8.1
>>>>>>> b59b25bd
	github.com/go-chi/chi/v5 v5.2.2
	github.com/go-chi/cors v1.2.1
	github.com/go-logr/logr v1.4.3
	github.com/go-sql-driver/mysql v1.9.2
	github.com/golang-migrate/migrate/v4 v4.18.3
	github.com/golang/glog v1.2.5
	github.com/google/go-cmp v0.7.0
	github.com/kserve/kserve v0.15.2
	github.com/kubeflow/model-registry/pkg/openapi v0.0.0
	github.com/onsi/ginkgo v1.16.5
	github.com/onsi/ginkgo/v2 v2.23.4
	github.com/onsi/gomega v1.37.0
	github.com/spf13/cobra v1.9.1
	github.com/spf13/pflag v1.0.6
	github.com/spf13/viper v1.20.1
	github.com/stretchr/testify v1.10.0
	github.com/testcontainers/testcontainers-go v0.38.0
	github.com/testcontainers/testcontainers-go/modules/mysql v0.38.0
	github.com/testcontainers/testcontainers-go/modules/postgres v0.37.0
	go.uber.org/zap v1.27.0
	google.golang.org/grpc v1.73.0
	google.golang.org/protobuf v1.36.6
	gorm.io/driver/mysql v1.6.0
	gorm.io/driver/postgres v1.6.0
	gorm.io/gorm v1.30.0
	k8s.io/api v0.33.3
	k8s.io/apimachinery v0.33.3
	k8s.io/client-go v0.33.2
	knative.dev/pkg v0.0.0-20250117084104-c43477f0052b
	sigs.k8s.io/controller-runtime v0.21.0
)

require (
	cel.dev/expr v0.23.0 // indirect
	cloud.google.com/go v0.116.0 // indirect
	cloud.google.com/go/auth v0.15.0 // indirect
	cloud.google.com/go/auth/oauth2adapt v0.2.7 // indirect
	cloud.google.com/go/compute/metadata v0.6.0 // indirect
	cloud.google.com/go/iam v1.2.2 // indirect
	cloud.google.com/go/monitoring v1.22.0 // indirect
	cloud.google.com/go/storage v1.50.0 // indirect
	filippo.io/edwards25519 v1.1.0 // indirect
	github.com/GoogleCloudPlatform/opentelemetry-operations-go/detectors/gcp v1.27.0 // indirect
	github.com/GoogleCloudPlatform/opentelemetry-operations-go/exporter/metric v0.48.1 // indirect
	github.com/GoogleCloudPlatform/opentelemetry-operations-go/internal/resourcemapping v0.48.1 // indirect
	github.com/antlr4-go/antlr/v4 v4.13.0 // indirect
	github.com/aws/aws-sdk-go v1.55.6 // indirect
	github.com/beorn7/perks v1.0.1 // indirect
	github.com/blang/semver/v4 v4.0.0 // indirect
	github.com/blendle/zapdriver v1.3.1 // indirect
	github.com/cespare/xxhash/v2 v2.3.0 // indirect
	github.com/cncf/xds/go v0.0.0-20250326154945-ae57f3c0d45f // indirect
	github.com/containerd/errdefs v1.0.0 // indirect
	github.com/containerd/errdefs/pkg v0.3.0 // indirect
	github.com/containerd/platforms v0.2.1 // indirect
	github.com/distribution/reference v0.6.0 // indirect
	github.com/ebitengine/purego v0.8.4 // indirect
	github.com/emicklei/go-restful/v3 v3.12.2 // indirect
	github.com/envoyproxy/go-control-plane/envoy v1.32.4 // indirect
	github.com/envoyproxy/protoc-gen-validate v1.2.1 // indirect
	github.com/evanphx/json-patch/v5 v5.9.11 // indirect
	github.com/felixge/httpsnoop v1.0.4 // indirect
	github.com/fxamacker/cbor/v2 v2.8.0 // indirect
	github.com/go-jose/go-jose/v4 v4.0.5 // indirect
	github.com/go-logr/stdr v1.2.2 // indirect
	github.com/go-logr/zapr v1.3.0 // indirect
	github.com/go-openapi/jsonpointer v0.21.1 // indirect
	github.com/go-openapi/jsonreference v0.21.0 // indirect
	github.com/go-openapi/swag v0.23.1 // indirect
	github.com/go-playground/locales v0.14.1 // indirect
	github.com/go-playground/universal-translator v0.18.1 // indirect
	github.com/go-task/slim-sprig/v3 v3.0.0 // indirect
	github.com/go-viper/mapstructure/v2 v2.3.0 // indirect
	github.com/golang/groupcache v0.0.0-20241129210726-2c02b8208cf8 // indirect
	github.com/google/btree v1.1.3 // indirect
	github.com/google/cel-go v0.23.2 // indirect
	github.com/google/gnostic-models v0.6.9 // indirect
	github.com/google/go-containerregistry v0.16.1 // indirect
	github.com/google/pprof v0.0.0-20250403155104-27863c87afa6 // indirect
	github.com/google/s2a-go v0.1.9 // indirect
	github.com/googleapis/enterprise-certificate-proxy v0.3.6 // indirect
	github.com/googleapis/gax-go/v2 v2.14.1 // indirect
	github.com/googleapis/google-cloud-go-testing v0.0.0-20210719221736-1c9a4c676720 // indirect
	github.com/grpc-ecosystem/grpc-gateway/v2 v2.26.1 // indirect
	github.com/hashicorp/errwrap v1.1.0 // indirect
	github.com/hashicorp/go-multierror v1.1.1 // indirect
	github.com/jackc/pgpassfile v1.0.0 // indirect
	github.com/jackc/pgservicefile v0.0.0-20240606120523-5a60cdf6a761 // indirect
	github.com/jackc/pgx/v5 v5.6.0 // indirect
	github.com/jackc/puddle/v2 v2.2.2 // indirect
	github.com/jinzhu/inflection v1.0.0 // indirect
	github.com/jinzhu/now v1.1.5 // indirect
	github.com/jmespath/go-jmespath v0.4.1-0.20220621161143-b0104c826a24 // indirect
	github.com/josharian/intern v1.0.0 // indirect
	github.com/json-iterator/go v1.1.12 // indirect
	github.com/leodido/go-urn v1.4.0 // indirect
	github.com/lib/pq v1.10.9 // indirect
	github.com/mailru/easyjson v0.9.0 // indirect
	github.com/moby/docker-image-spec v1.3.1 // indirect
	github.com/moby/go-archive v0.1.0 // indirect
	github.com/moby/sys/user v0.4.0 // indirect
	github.com/moby/sys/userns v0.1.0 // indirect
	github.com/modern-go/concurrent v0.0.0-20180306012644-bacd9c7ef1dd // indirect
	github.com/modern-go/reflect2 v1.0.2 // indirect
	github.com/munnerz/goautoneg v0.0.0-20191010083416-a7dc8b61c822 // indirect
	github.com/nxadm/tail v1.4.8 // indirect
	github.com/planetscale/vtprotobuf v0.6.1-0.20240319094008-0393e58bdf10 // indirect
	github.com/prometheus/client_golang v1.22.0 // indirect
	github.com/prometheus/client_model v0.6.2 // indirect
	github.com/prometheus/common v0.63.0 // indirect
	github.com/prometheus/procfs v0.16.0 // indirect
	github.com/shirou/gopsutil/v4 v4.25.5 // indirect
	github.com/spiffe/go-spiffe/v2 v2.5.0 // indirect
	github.com/stoewer/go-strcase v1.3.0 // indirect
	github.com/vektah/gqlparser/v2 v2.5.19 // indirect
	github.com/x448/float16 v0.8.4 // indirect
	github.com/zeebo/errs v1.4.0 // indirect
	go.opencensus.io v0.24.0 // indirect
	go.opentelemetry.io/auto/sdk v1.1.0 // indirect
	go.opentelemetry.io/contrib/detectors/gcp v1.35.0 // indirect
	go.opentelemetry.io/contrib/instrumentation/google.golang.org/grpc/otelgrpc v0.59.0 // indirect
	go.opentelemetry.io/contrib/instrumentation/net/http/otelhttp v0.60.0 // indirect
	go.opentelemetry.io/otel v1.35.0 // indirect
	go.opentelemetry.io/otel/exporters/otlp/otlptrace v1.33.0 // indirect
	go.opentelemetry.io/otel/exporters/otlp/otlptrace/otlptracegrpc v1.33.0 // indirect
	go.opentelemetry.io/otel/metric v1.35.0 // indirect
	go.opentelemetry.io/otel/sdk v1.35.0 // indirect
	go.opentelemetry.io/otel/sdk/metric v1.35.0 // indirect
	go.opentelemetry.io/otel/trace v1.35.0 // indirect
	go.opentelemetry.io/proto/otlp v1.4.0 // indirect
	go.uber.org/atomic v1.9.0 // indirect
	go.uber.org/automaxprocs v1.6.0 // indirect
	golang.org/x/crypto v0.39.0 // indirect
	golang.org/x/oauth2 v0.29.0 // indirect
	golang.org/x/sync v0.15.0 // indirect
	golang.org/x/term v0.32.0 // indirect
	golang.org/x/time v0.11.0 // indirect
	golang.org/x/tools v0.34.0 // indirect
	gomodules.xyz/jsonpatch/v2 v2.5.0 // indirect
	google.golang.org/api v0.226.0 // indirect
	google.golang.org/genproto v0.0.0-20241118233622-e639e219e697 // indirect
	google.golang.org/genproto/googleapis/api v0.0.0-20250324211829-b45e905df463 // indirect
	gopkg.in/evanphx/json-patch.v4 v4.12.0 // indirect
	gopkg.in/go-playground/validator.v9 v9.31.0 // indirect
	gopkg.in/inf.v0 v0.9.1 // indirect
	gopkg.in/tomb.v1 v1.0.0-20141024135613-dd632973f1e7 // indirect
	k8s.io/apiextensions-apiserver v0.33.0 // indirect
	k8s.io/apiserver v0.33.0 // indirect
	k8s.io/component-base v0.33.0 // indirect
	k8s.io/klog/v2 v2.130.1 // indirect
	k8s.io/kube-openapi v0.0.0-20250318190949-c8a335a9a2ff // indirect
	k8s.io/utils v0.0.0-20250321185631-1f6e0b77f77e // indirect
	knative.dev/networking v0.0.0-20250117155906-67d1c274ba6a // indirect
	knative.dev/serving v0.44.0 // indirect
	sigs.k8s.io/apiserver-network-proxy/konnectivity-client v0.31.2 // indirect
	sigs.k8s.io/json v0.0.0-20241014173422-cfa47c3a1cc8 // indirect
	sigs.k8s.io/randfill v1.0.0 // indirect
	sigs.k8s.io/structured-merge-diff/v4 v4.6.0 // indirect
	sigs.k8s.io/yaml v1.4.0 // indirect
)

require (
	dario.cat/mergo v1.0.1 // indirect
	github.com/Azure/go-ansiterm v0.0.0-20230124172434-306776ec8161 // indirect
	github.com/Microsoft/go-winio v0.6.2 // indirect
	github.com/cenkalti/backoff/v4 v4.3.0 // indirect
	github.com/containerd/log v0.1.0 // indirect
	github.com/cpuguy83/dockercfg v0.3.2 // indirect
	github.com/davecgh/go-spew v1.1.2-0.20180830191138-d8f796af33cc // indirect
	github.com/docker/docker v28.2.2+incompatible // indirect
	github.com/docker/go-connections v0.5.0 // indirect
	github.com/docker/go-units v0.5.0 // indirect
	github.com/fsnotify/fsnotify v1.9.0
	github.com/go-ole/go-ole v1.2.6 // indirect
	github.com/gogo/protobuf v1.3.2 // indirect
	github.com/google/uuid v1.6.0
	github.com/inconshreveable/mousetrap v1.1.0 // indirect
	github.com/klauspost/compress v1.18.0 // indirect
	github.com/lufia/plan9stats v0.0.0-20211012122336-39d0f177ccd0 // indirect
	github.com/magiconair/properties v1.8.10 // indirect
	github.com/moby/patternmatcher v0.6.0 // indirect
	github.com/moby/sys/sequential v0.6.0 // indirect
	github.com/moby/term v0.5.0 // indirect
	github.com/morikuni/aec v1.0.0 // indirect
	github.com/opencontainers/go-digest v1.0.0 // indirect
	github.com/opencontainers/image-spec v1.1.1 // indirect
	github.com/pelletier/go-toml/v2 v2.2.3 // indirect
	github.com/pkg/errors v0.9.1 // indirect
	github.com/pmezard/go-difflib v1.0.1-0.20181226105442-5d4384ee4fb2 // indirect
	github.com/power-devops/perfstat v0.0.0-20210106213030-5aafc221ea8c // indirect
	github.com/sagikazarmark/locafero v0.7.0 // indirect
	github.com/sirupsen/logrus v1.9.3 // indirect
	github.com/sourcegraph/conc v0.3.0 // indirect
	github.com/spf13/afero v1.12.0 // indirect
	github.com/spf13/cast v1.7.1 // indirect
	github.com/subosito/gotenv v1.6.0 // indirect
	github.com/tklauser/go-sysconf v0.3.12 // indirect
	github.com/tklauser/numcpus v0.6.1 // indirect
	github.com/yusufpapurcu/wmi v1.2.4 // indirect
	go.uber.org/multierr v1.11.0 // indirect
	golang.org/x/exp v0.0.0-20240909161429-701f63a606c0
	golang.org/x/net v0.41.0 // indirect
	golang.org/x/sys v0.33.0 // indirect
	golang.org/x/text v0.26.0 // indirect
	google.golang.org/genproto/googleapis/rpc v0.0.0-20250324211829-b45e905df463 // indirect
	gopkg.in/yaml.v3 v3.0.1 // indirect
)

replace github.com/kubeflow/model-registry/pkg/openapi => ./pkg/openapi<|MERGE_RESOLUTION|>--- conflicted
+++ resolved
@@ -3,11 +3,8 @@
 go 1.24.4
 
 require (
-<<<<<<< HEAD
 	github.com/alecthomas/participle/v2 v2.1.4
-=======
 	github.com/Khan/genqlient v0.8.1
->>>>>>> b59b25bd
 	github.com/go-chi/chi/v5 v5.2.2
 	github.com/go-chi/cors v1.2.1
 	github.com/go-logr/logr v1.4.3
